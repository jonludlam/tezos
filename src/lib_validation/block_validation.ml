--- conflicted
+++ resolved
@@ -85,13 +85,8 @@
 
 type operation_metadata = Metadata of Bytes.t | Too_large_metadata
 
-<<<<<<< HEAD
-(* [default_operation_metadata_size_limit] is used to filter and potentially discard a
-   given metadata if its size exceed the cap. *)
-=======
 (* [default_operation_metadata_size_limit] is used to filter and
    potentially discard a given metadata if its size exceed the cap. *)
->>>>>>> 55b3bab8
 let default_operation_metadata_size_limit = Some 10_000_000
 
 let operation_metadata_encoding =
@@ -419,21 +414,13 @@
      See https://gitlab.com/tezos/tezos/-/issues/2716 *)
   let compute_metadata ~operation_metadata_size_limit proto_env_version
       block_data ops_metadata =
-<<<<<<< HEAD
-    let open Lwt_tzresult_syntax in
-=======
     let open Lwt_result_syntax in
->>>>>>> 55b3bab8
     (* Block and operation metadata hashes are not required for
        environment V0. *)
     let should_include_metadata_hashes =
       match proto_env_version with
       | Protocol.V0 -> false
-<<<<<<< HEAD
-      | Protocol.(V1 | V2 | V3 | V4) -> true
-=======
       | Protocol.(V1 | V2 | V3 | V4 | V5) -> true
->>>>>>> 55b3bab8
     in
     let block_metadata =
       let metadata =
@@ -491,12 +478,6 @@
       with exn ->
         trace
           Validation_errors.Cannot_serialize_operation_metadata
-<<<<<<< HEAD
-          (fail (Exn exn))
-    in
-    return (block_metadata, ops_metadata)
-
-=======
           (tzfail (Exn exn))
     in
     return (block_metadata, ops_metadata)
@@ -594,7 +575,6 @@
           in
           return (validation_result, NewProto.environment_version)
 
->>>>>>> 55b3bab8
   let apply ?cached_result chain_id ~cache ~user_activated_upgrades
       ~user_activated_protocol_overrides ~operation_metadata_size_limit
       ~max_operations_ttl ~(predecessor_block_header : Block_header.t)
@@ -640,46 +620,6 @@
             predecessor_context
             predecessor_hash
         in
-<<<<<<< HEAD
-        let context = Shell_context.wrap_disk_context context in
-        let* (validation_result, block_metadata, ops_metadata) =
-          let*! r =
-            let* state =
-              Proto.begin_application
-                ~chain_id
-                ~predecessor_context:context
-                ~predecessor_timestamp:predecessor_block_header.shell.timestamp
-                ~predecessor_fitness:predecessor_block_header.shell.fitness
-                block_header
-                ~cache
-            in
-            let* (state, ops_metadata) =
-              List.fold_left_es
-                (fun (state, acc) ops ->
-                  let* (state, ops_metadata) =
-                    List.fold_left_es
-                      (fun (state, acc) op ->
-                        let* (state, op_metadata) =
-                          Proto.apply_operation state op
-                        in
-                        return (state, op_metadata :: acc))
-                      (state, [])
-                      ops
-                  in
-                  return (state, List.rev ops_metadata :: acc))
-                (state, [])
-                operations
-            in
-            let ops_metadata = List.rev ops_metadata in
-            let* (validation_result, block_data) =
-              Proto.finalize_block state (Some block_header.shell)
-            in
-            return (validation_result, block_data, ops_metadata)
-          in
-          match r with
-          | Error err -> fail (invalid_block (Economic_protocol_error err))
-          | Ok o -> return o
-=======
         let* (validation_result, block_metadata, ops_metadata) =
           proto_apply_operations
             chain_id
@@ -689,7 +629,6 @@
             block_header
             block_hash
             operations
->>>>>>> 55b3bab8
         in
         let*! validation_result =
           may_patch_protocol
@@ -742,14 +681,6 @@
             (min (max_operations_ttl + 1) validation_result.max_operations_ttl)
         in
         let validation_result = {validation_result with max_operations_ttl} in
-<<<<<<< HEAD
-        compute_metadata
-          ~operation_metadata_size_limit
-          new_protocol_env_version
-          block_metadata
-          ops_metadata
-        >>=? fun (block_metadata, ops_metadata) ->
-=======
         let* (block_metadata, ops_metadata) =
           compute_metadata
             ~operation_metadata_size_limit
@@ -757,7 +688,6 @@
             block_metadata
             ops_metadata
         in
->>>>>>> 55b3bab8
         let (Context {cache; _}) = validation_result.context in
         let context =
           Shell_context.unwrap_disk_context validation_result.context
@@ -785,8 +715,6 @@
         in
         return
           {result = {validation_store; block_metadata; ops_metadata}; cache}
-<<<<<<< HEAD
-=======
 
   let recompute_metadata chain_id ~cache
       ~(predecessor_block_header : Block_header.t)
@@ -831,7 +759,6 @@
       new_protocol_env_version
       block_metadata
       ops_metadata
->>>>>>> 55b3bab8
 
   let preapply_operation pv op =
     let open Lwt_syntax in
