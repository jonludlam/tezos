--- conflicted
+++ resolved
@@ -448,15 +448,10 @@
   Tezos_client_base.Client_confirmations.wait_for_bootstrapped cctxt
   >>=? fun () ->
   Alpha_services.Constants.all cctxt (chain, block)
-<<<<<<< HEAD
-  >>=? fun { parametric =
-               { hard_gas_limit_per_operation;
-=======
   >>=? fun {
              parametric =
                {
                  hard_gas_limit_per_operation;
->>>>>>> 3df16311
                  hard_storage_limit_per_operation;
                  origination_size;
                  cost_per_byte;
@@ -467,12 +462,7 @@
   let user_gas_limit_needs_patching user_gas_limit =
     Limit.fold user_gas_limit ~unknown:true ~known:(fun user_gas_limit ->
         Gas.Arith.(
-<<<<<<< HEAD
-          user_gas_limit < zero
-          || hard_gas_limit_per_operation < user_gas_limit))
-=======
           user_gas_limit < zero || hard_gas_limit_per_operation < user_gas_limit))
->>>>>>> 3df16311
   in
   let user_storage_limit_needs_patching user_storage_limit =
     Limit.fold
@@ -516,35 +506,18 @@
       kind Annotated_manager_operation.annotated_list ->
       kind Annotated_manager_operation.annotated_list option = function
     | Single_manager annotated_op -> (
-<<<<<<< HEAD
-      match may_need_patching_single annotated_op with
-      | None ->
-          None
-      | Some annotated_op ->
-          Some (Single_manager annotated_op) )
-=======
         match may_need_patching_single annotated_op with
         | None -> None
         | Some annotated_op -> Some (Single_manager annotated_op))
->>>>>>> 3df16311
     | Cons_manager (annotated_op, rest) -> (
         let annotated_op_opt = may_need_patching_single annotated_op in
         let rest_opt = may_need_patching rest in
         match (annotated_op_opt, rest_opt) with
-<<<<<<< HEAD
-        | (None, None) ->
-            None
-        | _ ->
-            let op = Option.value ~default:annotated_op annotated_op_opt in
-            let rest = Option.value ~default:rest rest_opt in
-            Some (Cons_manager (op, rest)) )
-=======
         | (None, None) -> None
         | _ ->
             let op = Option.value ~default:annotated_op annotated_op_opt in
             let rest = Option.value ~default:rest rest_opt in
             Some (Cons_manager (op, rest)))
->>>>>>> 3df16311
   in
   let rec patch_fee : type kind. first:bool -> kind contents -> kind contents =
    fun ~first -> function
@@ -587,14 +560,8 @@
         | None -> assert false
         | Some fee ->
             if Tez.(fee <= c.fee) then op
-<<<<<<< HEAD
-            else patch_fee ~first (Manager_operation {c with fee}) )
-    | c ->
-        c
-=======
             else patch_fee ~first (Manager_operation {c with fee}))
     | c -> c
->>>>>>> 3df16311
   in
   let patch :
       type kind.
@@ -603,60 +570,6 @@
       kind Kind.manager contents tzresult Lwt.t =
    fun ~first -> function
     | ((Manager_info c as op), (Manager_operation_result _ as result)) ->
-<<<<<<< HEAD
-        ( if user_gas_limit_needs_patching c.gas_limit then
-          Lwt.return (estimated_gas_single result)
-          >>=? fun gas ->
-          if Gas.Arith.(gas = zero) then
-            cctxt#message "Estimated gas: none"
-            >>= fun () ->
-            return
-              (Annotated_manager_operation.set_gas_limit
-                 (Limit.known Gas.Arith.zero)
-                 op)
-          else
-            cctxt#message
-              "Estimated gas: %a units (will add 100 for safety)"
-              Gas.Arith.pp
-              gas
-            >>= fun () ->
-            let safe_gas = Gas.Arith.(add (ceil gas) safety_guard) in
-            let patched_gas =
-              Gas.Arith.min safe_gas hard_gas_limit_per_operation
-            in
-            return
-              (Annotated_manager_operation.set_gas_limit
-                 (Limit.known patched_gas)
-                 op)
-        else return op )
-        >>=? fun op ->
-        ( if user_storage_limit_needs_patching c.storage_limit then
-          Lwt.return
-            (estimated_storage_single (Z.of_int origination_size) result)
-          >>=? fun storage ->
-          if Z.equal storage Z.zero then
-            cctxt#message "Estimated storage: no bytes added"
-            >>= fun () ->
-            return
-              (Annotated_manager_operation.set_storage_limit
-                 (Limit.known Z.zero)
-                 op)
-          else
-            cctxt#message
-              "Estimated storage: %s bytes added (will add 20 for safety)"
-              (Z.to_string storage)
-            >>= fun () ->
-            let storage_limit =
-              Z.min
-                (Z.add storage (Z.of_int 20))
-                hard_storage_limit_per_operation
-            in
-            return
-              (Annotated_manager_operation.set_storage_limit
-                 (Limit.known storage_limit)
-                 op)
-        else return op )
-=======
         (if user_gas_limit_needs_patching c.gas_limit then
          Lwt.return (estimated_gas_single result) >>=? fun gas ->
          if Gas.Arith.(gas = zero) then
@@ -706,20 +619,14 @@
                 (Limit.known storage_limit)
                 op)
         else return op)
->>>>>>> 3df16311
         >>=? fun op ->
         if Limit.is_unknown c.fee then
           (* Setting a dummy fee is required for converting to manager op *)
           let op =
             Annotated_manager_operation.set_fee (Limit.known Tez.zero) op
           in
-<<<<<<< HEAD
-          Annotated_manager_operation.manager_from_annotated op
-          >>?= fun cm -> return (patch_fee ~first cm)
-=======
           Annotated_manager_operation.manager_from_annotated op >>?= fun cm ->
           return (patch_fee ~first cm)
->>>>>>> 3df16311
         else Lwt.return (Annotated_manager_operation.manager_from_annotated op)
   in
   let rec patch_list :
@@ -732,22 +639,11 @@
     match (annotated_list, result_list) with
     | (Single_manager annotated, Single_result res) ->
         patch ~first (annotated, res) >>=? fun op -> return (Single op)
-<<<<<<< HEAD
-    | (Cons_manager (annotated, annotated_rest), Cons_result (res, res_rest))
-      ->
-        patch ~first (annotated, res)
-        >>=? fun op ->
-        patch_list false annotated_rest res_rest
-        >>=? fun rest -> return (Cons (op, rest))
-    | _ ->
-        assert false
-=======
     | (Cons_manager (annotated, annotated_rest), Cons_result (res, res_rest)) ->
         patch ~first (annotated, res) >>=? fun op ->
         patch_list false annotated_rest res_rest >>=? fun rest ->
         return (Cons (op, rest))
     | _ -> assert false
->>>>>>> 3df16311
   in
   match may_need_patching annotated_contents with
   | Some annotated_for_simulation ->
@@ -764,32 +660,6 @@
             "@[<v 2>This simulation failed:@,%a@]"
             Operation_result.pp_operation_result
             (contents_for_simulation, result.contents)
-<<<<<<< HEAD
-          >>= fun () -> return_unit )
-      >>=? fun () ->
-      Lwt.return
-        (estimated_storage (Z.of_int origination_size) result.contents)
-      >>=? (fun storage ->
-             Lwt.return
-               (Environment.wrap_tzresult
-                  Tez.(cost_per_byte *? Z.to_int64 storage))
-             >>=? fun burn ->
-             if Tez.(burn > fee_parameter.burn_cap) then
-               cctxt#error
-                 "The operation will burn %s%a which is higher than the \
-                  configured burn cap (%s%a).@\n\
-                 \ Use `--burn-cap %a` to emit this operation."
-                 Client_proto_args.tez_sym
-                 Tez.pp
-                 burn
-                 Client_proto_args.tez_sym
-                 Tez.pp
-                 fee_parameter.burn_cap
-                 Tez.pp
-                 burn
-               >>= fun () -> exit 1
-             else return_unit)
-=======
           >>= fun () -> return_unit)
       >>=? fun () ->
       ( Lwt.return
@@ -813,7 +683,6 @@
             burn
           >>= fun () -> exit 1
         else return_unit )
->>>>>>> 3df16311
       >>=? fun () -> patch_list true annotated_contents result.contents
   | None ->
       Lwt.return
@@ -821,19 +690,6 @@
            annotated_contents)
 
 let inject_operation_internal (type kind) cctxt ~chain ~block ?confirmations
-<<<<<<< HEAD
-    ?(dry_run = false) ?branch ?src_sk ?verbose_signing ~fee_parameter
-    (contents : kind contents_list) =
-  preapply
-    cctxt
-    ~chain
-    ~block
-    ~fee_parameter
-    ?verbose_signing
-    ?branch
-    ?src_sk
-    contents
-=======
     ?(dry_run = false) ?(simulation = false) ?branch ?src_sk ?verbose_signing
     ~fee_parameter (contents : kind contents_list) =
   (if simulation then simulate cctxt ~chain ~block ?branch contents
@@ -847,7 +703,6 @@
       ?branch
       ?src_sk
       contents)
->>>>>>> 3df16311
   >>=? fun (_oph, op, result) ->
   (match detect_script_failure result with
   | Ok () -> return_unit
@@ -955,13 +810,8 @@
     >>= fun () -> return (oph, op.protocol_data.contents, result.contents)
 
 let inject_operation (type kind) cctxt ~chain ~block ?confirmations
-<<<<<<< HEAD
-    ?(dry_run = false) ?branch ?src_sk ?verbose_signing ~fee_parameter
-    (contents : kind contents_list) =
-=======
     ?(dry_run = false) ?(simulation = false) ?branch ?src_sk ?verbose_signing
     ~fee_parameter (contents : kind contents_list) =
->>>>>>> 3df16311
   Tezos_client_base.Client_confirmations.wait_for_bootstrapped cctxt
   >>=? fun () ->
   inject_operation_internal
@@ -970,10 +820,7 @@
     ~block
     ?confirmations
     ~dry_run
-<<<<<<< HEAD
-=======
     ~simulation
->>>>>>> 3df16311
     ?branch
     ?src_sk
     ?verbose_signing
@@ -999,19 +846,11 @@
 let reveal_error (cctxt : #Protocol_client_context.full) =
   cctxt#error "%s" reveal_error_message
 
-<<<<<<< HEAD
-let inject_manager_operation cctxt ~chain ~block ?branch ?confirmations
-    ?dry_run ?verbose_signing ~source ~src_pk ~src_sk ~fee ~gas_limit
-    ~storage_limit ?counter ~fee_parameter (type kind)
-    (operations : kind Annotated_manager_operation.annotated_list) :
-    ( Operation_hash.t
-=======
 let inject_manager_operation cctxt ~chain ~block ?branch ?confirmations ?dry_run
     ?verbose_signing ?simulation ~source ~src_pk ~src_sk ~fee ~gas_limit
     ~storage_limit ?counter ~fee_parameter (type kind)
     (operations : kind Annotated_manager_operation.annotated_list) :
     (Operation_hash.t
->>>>>>> 3df16311
     * kind Kind.manager contents_list
     * kind Kind.manager contents_result_list)
     tzresult
@@ -1035,21 +874,10 @@
     | _ -> false
   in
   let apply_specified_options counter op =
-<<<<<<< HEAD
-    Annotated_manager_operation.set_source source op
-    >>? fun op ->
-    Annotated_manager_operation.set_counter counter op
-    >>? fun op ->
-    Annotated_manager_operation.join_fee fee op
-    >>? fun op ->
-    Annotated_manager_operation.join_gas_limit gas_limit op
-    >>? fun op ->
-=======
     Annotated_manager_operation.set_source source op >>? fun op ->
     Annotated_manager_operation.set_counter counter op >>? fun op ->
     Annotated_manager_operation.join_fee fee op >>? fun op ->
     Annotated_manager_operation.join_gas_limit gas_limit op >>? fun op ->
->>>>>>> 3df16311
     Annotated_manager_operation.join_storage_limit storage_limit op
   in
   let rec build_contents :
@@ -1059,21 +887,6 @@
       kind Annotated_manager_operation.annotated_list tzresult =
    fun counter -> function
     | Single_manager op ->
-<<<<<<< HEAD
-        apply_specified_options counter op
-        >|? fun op -> Annotated_manager_operation.Single_manager op
-    | Cons_manager (op, rest) ->
-        apply_specified_options counter op
-        >>? fun op ->
-        build_contents (Z.succ counter) rest
-        >|? fun rest -> Annotated_manager_operation.Cons_manager (op, rest)
-  in
-  match key with
-  | None when not (has_reveal operations) -> (
-      ( if not (Limit.is_unknown fee && Limit.is_unknown storage_limit) then
-        reveal_error cctxt
-      else return_unit )
-=======
         apply_specified_options counter op >|? fun op ->
         Annotated_manager_operation.Single_manager op
     | Cons_manager (op, rest) ->
@@ -1086,7 +899,6 @@
       (if not (Limit.is_unknown fee && Limit.is_unknown storage_limit) then
        reveal_error cctxt
       else return_unit)
->>>>>>> 3df16311
       >>=? fun () ->
       let reveal =
         prepare_manager_operation
@@ -1095,18 +907,9 @@
           ~storage_limit:Limit.unknown
           (Reveal src_pk)
       in
-<<<<<<< HEAD
-      Annotated_manager_operation.set_source source reveal
-      >>?= fun reveal ->
-      Annotated_manager_operation.set_counter counter reveal
-      >>?= fun reveal ->
-      build_contents (Z.succ counter) operations
-      >>?= fun rest ->
-=======
       Annotated_manager_operation.set_source source reveal >>?= fun reveal ->
       Annotated_manager_operation.set_counter counter reveal >>?= fun reveal ->
       build_contents (Z.succ counter) operations >>?= fun rest ->
->>>>>>> 3df16311
       let contents = Annotated_manager_operation.Cons_manager (reveal, rest) in
       may_patch_limits cctxt ~fee_parameter ~chain ~block ?branch contents
       >>=? fun contents ->
@@ -1127,21 +930,11 @@
       | Cons_and_result (_, _, rest) ->
           let (op, result) = unpack_contents_list rest in
           return (oph, op, result)
-<<<<<<< HEAD
-      | _ ->
-          assert false )
-  | Some _ when has_reveal operations ->
-      failwith "The manager key was previously revealed."
-  | _ ->
-      build_contents counter operations
-      >>?= fun contents ->
-=======
       | _ -> assert false)
   | Some _ when has_reveal operations ->
       failwith "The manager key was previously revealed."
   | _ ->
       build_contents counter operations >>?= fun contents ->
->>>>>>> 3df16311
       may_patch_limits cctxt ~fee_parameter ~chain ~block ?branch contents
       >>=? fun contents ->
       inject_operation_internal
@@ -1151,10 +944,7 @@
         ?confirmations
         ?dry_run
         ?verbose_signing
-<<<<<<< HEAD
-=======
         ?simulation
->>>>>>> 3df16311
         ~fee_parameter
         ?branch
         ~src_sk
