(*****************************************************************************)
(*                                                                           *)
(* Open Source License                                                       *)
(* Copyright (c) 2020 Nomadic Labs. <contact@nomadic-labs.com>               *)
(*                                                                           *)
(* Permission is hereby granted, free of charge, to any person obtaining a   *)
(* copy of this software and associated documentation files (the "Software"),*)
(* to deal in the Software without restriction, including without limitation *)
(* the rights to use, copy, modify, merge, publish, distribute, sublicense,  *)
(* and/or sell copies of the Software, and to permit persons to whom the     *)
(* Software is furnished to do so, subject to the following conditions:      *)
(*                                                                           *)
(* The above copyright notice and this permission notice shall be included   *)
(* in all copies or substantial portions of the Software.                    *)
(*                                                                           *)
(* THE SOFTWARE IS PROVIDED "AS IS", WITHOUT WARRANTY OF ANY KIND, EXPRESS OR*)
(* IMPLIED, INCLUDING BUT NOT LIMITED TO THE WARRANTIES OF MERCHANTABILITY,  *)
(* FITNESS FOR A PARTICULAR PURPOSE AND NONINFRINGEMENT. IN NO EVENT SHALL   *)
(* THE AUTHORS OR COPYRIGHT HOLDERS BE LIABLE FOR ANY CLAIM, DAMAGES OR OTHER*)
(* LIABILITY, WHETHER IN AN ACTION OF CONTRACT, TORT OR OTHERWISE, ARISING   *)
(* FROM, OUT OF OR IN CONNECTION WITH THE SOFTWARE OR THE USE OR OTHER       *)
(* DEALINGS IN THE SOFTWARE.                                                 *)
(*                                                                           *)
(*****************************************************************************)

(** Specifying model arity and eliminator type *)
type (_, _, _) arity =
  | Zero_arity : ('elt, 'elt, unit) arity
  | Succ_arity : ('elt, 'b, 'a) arity -> ('elt, 'elt -> 'b, int * 'a) arity

let arity_0 = Zero_arity

let arity_1 = Succ_arity arity_0

let arity_2 = Succ_arity arity_1

let arity_3 = Succ_arity arity_2

type ('a, 'b) eq = Eq : ('a, 'a) eq

let rec elim_arities :
    type elt m1 m2 a. (elt, m1, a) arity -> (elt, m2, a) arity -> (m1, m2) eq =
  fun (type elt m1 m2 a) (ar1 : (elt, m1, a) arity) (ar2 : (elt, m2, a) arity) ->
   match (ar1, ar2) with
   | (Zero_arity, Zero_arity) -> (Eq : (m1, m2) eq)
   | (Succ_arity a1, Succ_arity a2) -> (
       match elim_arities a1 a2 with Eq -> (Eq : (m1, m2) eq))
   | _ -> .

(** Models are strongly typed: [Model_impl.arg_type] exposes what a model
    expects on input. The relation between [arg_type] and [model_type]
    is encoded through a value of type [arity]. *)
module type Model_impl = sig
  type arg_type

  module Def (X : Costlang.S) : sig
    type model_type

    val arity : (X.size, model_type, arg_type) arity

    val model : model_type X.repr
  end
end

module type Instantiated = sig
  type 'a repr

  type size

  type arg_type

  type model_type

  val arity : (size, model_type, arg_type) arity

  val model : arg_type -> size repr
end

type 'arg model = (module Model_impl with type arg_type = 'arg)

module type Applied = functor (X : Costlang.S) -> sig
  val applied : X.size X.repr
end

type applied = (module Applied)

type _ t =
  | Packaged : {conv : 'workload -> 'arg; model : 'arg model} -> 'workload t
  | Preapplied : {model : 'workload -> applied} -> 'workload t

type for_codegen = For_codegen : _ t -> for_codegen

let apply_model : 'arg -> 'arg model -> applied =
  fun (type e) (elim : e) ((module Impl) : e model) ->
   let module Applied (X : Costlang.S) = struct
     include Impl.Def (X)

     let rec apply :
         type a b c.
         (int -> c X.repr) -> (c, a, b) arity -> a X.repr -> b -> c X.repr =
      fun conv arity f arg ->
       match arity with
       | Zero_arity -> f
       | Succ_arity ar ->
           let (arg, rest) = arg in
           apply conv ar (X.app f (conv arg)) rest

     let applied = apply X.int arity model elim
   end in
   ((module Applied) : applied)

module Instantiate (X : Costlang.S) (M : Model_impl) :
  Instantiated
    with type 'a repr = 'a X.repr
     and type size = X.size
     and type arg_type = M.arg_type = struct
  type 'a repr = 'a X.repr

  type size = X.size

  include M
  include Def (X)

  let rec apply :
      type a b c.
      (int -> c X.repr) -> (c, a, b) arity -> a X.repr -> b -> c X.repr =
   fun conv arity f arg ->
    match arity with
    | Zero_arity -> f
    | Succ_arity ar ->
        let (arg, rest) = arg in
        apply conv ar (X.app f (conv arg)) rest

  let model elim = apply X.int arity model elim
end

let make ~conv ~model = Packaged {conv; model}

let make_preapplied ~model = Preapplied {model}

let apply model workload =
  match model with
  | Packaged {conv; model} -> apply_model (conv workload) model
  | Preapplied {model} -> model workload

let add_model : 'arg model -> 'arg model -> 'arg model =
  fun (type arg) ((module M1) : arg model) ((module M2) : arg model) ->
   let module M = struct
     type arg_type = arg

     module Def (X : Costlang.S) = struct
       module M1 = M1.Def (X)
       module M2 = M2.Def (X)

       type model_type = M1.model_type

       let arity = M1.arity

       let model : model_type X.repr =
         match elim_arities M1.arity M2.arity with
         | Eq ->
             let open X in
             let rec loop :
                 type a b. (size, a, b) arity -> a repr -> a repr -> a repr =
              fun arity m1 m2 ->
               match arity with
               | Zero_arity -> (m1 + m2 : a repr)
               | Succ_arity ar ->
                   lam ~name:"gensym" (fun x ->
                       let m1' = app m1 x in
                       let m2' = app m2 x in
                       loop ar m1' m2')
             in
             loop M1.arity M1.model M2.model
     end
   end in
   ((module M) : arg model)

let precompose : type a b. (a -> b) -> b t -> a t =
 fun f model ->
  match model with
  | Packaged {conv; model} ->
      let conv x = conv (f x) in
      Packaged {conv; model}
  | Preapplied {model} -> Preapplied {model = (fun x -> model (f x))}

(* -------------------------------------------------------------------------- *)
(* Commonly used models *)

let unknown_const1 ~const =
  let module M = struct
    type arg_type = unit

    module Def (X : Costlang.S) = struct
      open X

      type model_type = size

      let arity = arity_0

      let model = free ~name:const
    end
  end in
  (module M : Model_impl with type arg_type = unit)

let unknown_const2 ~const1 ~const2 =
  let module M = struct
    type arg_type = unit

    module Def (X : Costlang.S) = struct
      open X

      type model_type = size

      let arity = arity_0

      let model = free ~name:const1 + free ~name:const2
    end
  end in
  (module M : Model_impl with type arg_type = unit)

let linear ~coeff =
  let module M = struct
    type arg_type = int * unit

    module Def (X : Costlang.S) = struct
      open X

      type model_type = size -> size

      let arity = arity_1

      let model = lam ~name:"size" @@ fun size -> free ~name:coeff * size
    end
  end in
  (module M : Model_impl with type arg_type = int * unit)

let affine ~intercept ~coeff =
  let module M = struct
    type arg_type = int * unit

    module Def (X : Costlang.S) = struct
      open X

      type model_type = size -> size

      let arity = arity_1

      let model =
        lam ~name:"size" @@ fun size ->
        free ~name:intercept + (free ~name:coeff * size)
    end
  end in
  (module M : Model_impl with type arg_type = int * unit)

let affine_split_const ~intercept1 ~intercept2 ~coeff =
  let module M = struct
    type arg_type = int * unit

    module Def (X : Costlang.S) = struct
      open X

      type model_type = size -> size

      let arity = arity_1

      let model =
        lam ~name:"size" @@ fun size ->
        free ~name:intercept1 + free ~name:intercept2 + (free ~name:coeff * size)
    end
  end in
  (module M : Model_impl with type arg_type = int * unit)

let quadratic ~coeff =
  let module M = struct
    type arg_type = int * unit

    module Def (X : Costlang.S) = struct
      open X

      type model_type = size -> size

      let arity = arity_1

      let model =
        lam ~name:"size" @@ fun size -> free ~name:coeff * (size * size)
    end
  end in
  (module M : Model_impl with type arg_type = int * unit)

let nlogn ~intercept ~coeff =
  let module M = struct
    type arg_type = int * unit

    module Def (X : Costlang.S) = struct
      open X

      type model_type = size -> size

      let arity = arity_1

      let model =
        lam ~name:"size" @@ fun size ->
        free ~name:intercept + (free ~name:coeff * (size * log2 (int 1 + size)))
    end
  end in
  (module M : Model_impl with type arg_type = int * unit)

let linear_sum ~intercept ~coeff =
  let module M = struct
    type arg_type = int * (int * unit)

    module Def (X : Costlang.S) = struct
      open X

      type model_type = size -> size -> size

      let arity = arity_2

      let model =
        lam ~name:"size1" @@ fun size1 ->
        lam ~name:"size2" @@ fun size2 ->
        free ~name:intercept + (free ~name:coeff * (size1 + size2))
    end
  end in
  (module M : Model_impl with type arg_type = int * (int * unit))

let linear_max ~intercept ~coeff =
  let module M = struct
    type arg_type = int * (int * unit)

    module Def (X : Costlang.S) = struct
      open X

      type model_type = size -> size -> size

      let arity = arity_2

      let model =
        lam ~name:"size1" @@ fun size1 ->
        lam ~name:"size2" @@ fun size2 ->
        free ~name:intercept + (free ~name:coeff * max size1 size2)
    end
  end in
  (module M : Model_impl with type arg_type = int * (int * unit))

let linear_min ~intercept ~coeff =
  let module M = struct
    type arg_type = int * (int * unit)

    module Def (X : Costlang.S) = struct
      open X

      type model_type = size -> size -> size

      let arity = arity_2

      let model =
        lam ~name:"size1" @@ fun size1 ->
        lam ~name:"size2" @@ fun size2 ->
        free ~name:intercept + (free ~name:coeff * min size1 size2)
    end
  end in
  (module M : Model_impl with type arg_type = int * (int * unit))

let linear_mul ~intercept ~coeff =
  let module M = struct
    type arg_type = int * (int * unit)

    module Def (X : Costlang.S) = struct
      open X

      type model_type = size -> size -> size

      let arity = arity_2

      let model =
        lam ~name:"size1" @@ fun size1 ->
        lam ~name:"size2" @@ fun size2 ->
        free ~name:intercept + (free ~name:coeff * (size1 * size2))
    end
  end in
  (module M : Model_impl with type arg_type = int * (int * unit))

let bilinear ~coeff1 ~coeff2 =
  let module M = struct
    type arg_type = int * (int * unit)

    module Def (X : Costlang.S) = struct
      open X

      type model_type = size -> size -> size

      let arity = arity_2

      let model =
        lam ~name:"size1" @@ fun size1 ->
        lam ~name:"size2" @@ fun size2 ->
        (free ~name:coeff1 * size1) + (free ~name:coeff2 * size2)
    end
  end in
  (module M : Model_impl with type arg_type = int * (int * unit))

let bilinear_affine ~intercept ~coeff1 ~coeff2 =
  let module M = struct
    type arg_type = int * (int * unit)

    module Def (X : Costlang.S) = struct
      open X

      type model_type = size -> size -> size

      let arity = arity_2

      let model =
        lam ~name:"size1" @@ fun size1 ->
        lam ~name:"size2" @@ fun size2 ->
        free ~name:intercept
        + (free ~name:coeff1 * size1)
        + (free ~name:coeff2 * size2)
    end
  end in
  (module M : Model_impl with type arg_type = int * (int * unit))

let nlogm ~intercept ~coeff =
  let module M = struct
    type arg_type = int * (int * unit)

    module Def (X : Costlang.S) = struct
      open X

      type model_type = size -> size -> size

      let arity = arity_2

      let model =
        lam ~name:"size1" @@ fun size1 ->
        lam ~name:"size2" @@ fun size2 ->
        free ~name:intercept
        + (free ~name:coeff * (size1 * log2 (int 1 + size2)))
    end
  end in
  (module M : Model_impl with type arg_type = int * (int * unit))

let trilinear ~coeff1 ~coeff2 ~coeff3 =
  let module M = struct
    type arg_type = int * (int * (int * unit))

    module Def (X : Costlang.S) = struct
      open X

      type model_type = size -> size -> size -> size

      let arity = arity_3

      let model =
        lam ~name:"size1" @@ fun size1 ->
        lam ~name:"size2" @@ fun size2 ->
        lam ~name:"size3" @@ fun size3 ->
        (free ~name:coeff1 * size1)
        + (free ~name:coeff2 * size2)
        + (free ~name:coeff3 * size3)
    end
  end in
  (module M : Model_impl with type arg_type = int * (int * (int * unit)))

(** A multi-affine model in two parts. The breakpoint [break] indicates the
    point at which the slope changes coefficient. *)
let breakdown ~coeff1 ~coeff2 ~break =
  let module M = struct
    type arg_type = int * unit

    module Def (X : Costlang.S) = struct
      open X

      type model_type = size -> size

      let arity = arity_1

      let model =
<<<<<<< HEAD
        lam ~name:"size"
        @@ fun size ->
=======
        lam ~name:"size" @@ fun size ->
>>>>>>> 3df16311
        (free ~name:coeff1 * max (int 0) (min (int break) size))
        + (free ~name:coeff2 * max (int 0) (size - int break))
    end
  end in
  (module M : Model_impl with type arg_type = int * unit)

(** A multi-affine model in three parts, with breakpoints [break1] and [break2].
    Expects [break1] <= [break2]
 *)
let breakdown2 ~coeff1 ~coeff2 ~coeff3 ~break1 ~break2 =
  assert (break1 <= break2) ;
  let module M = struct
    type arg_type = int * unit

    module Def (X : Costlang.S) = struct
      open X

      type model_type = size -> size

      let arity = arity_1

      let model =
<<<<<<< HEAD
        lam ~name:"size"
        @@ fun size ->
=======
        lam ~name:"size" @@ fun size ->
>>>>>>> 3df16311
        (free ~name:coeff1 * max (int 0) (min (int break1) size))
        + (free ~name:coeff2 * max (int 0) (min (int break2) size - int break1))
        + (free ~name:coeff3 * max (int 0) (size - int break2))
    end
  end in
  (module M : Model_impl with type arg_type = int * unit)

(** [breakdown2] with a non-zero value at 0 *)
let breakdown2_const ~coeff1 ~coeff2 ~coeff3 ~const ~break1 ~break2 =
  assert (break1 <= break2) ;
  let module M = struct
    type arg_type = int * unit

    module Def (X : Costlang.S) = struct
      open X

      type model_type = size -> size

      let arity = arity_1

      let model =
<<<<<<< HEAD
        lam ~name:"size"
        @@ fun size ->
=======
        lam ~name:"size" @@ fun size ->
>>>>>>> 3df16311
        (free ~name:coeff1 * max (int 0) (min (int break1) size))
        + (free ~name:coeff2 * max (int 0) (min (int break2) size - int break1))
        + (free ~name:coeff3 * max (int 0) (size - int break2))
        + free ~name:const
    end
  end in
  (module M : Model_impl with type arg_type = int * unit)<|MERGE_RESOLUTION|>--- conflicted
+++ resolved
@@ -478,12 +478,7 @@
       let arity = arity_1
 
       let model =
-<<<<<<< HEAD
-        lam ~name:"size"
-        @@ fun size ->
-=======
         lam ~name:"size" @@ fun size ->
->>>>>>> 3df16311
         (free ~name:coeff1 * max (int 0) (min (int break) size))
         + (free ~name:coeff2 * max (int 0) (size - int break))
     end
@@ -506,12 +501,7 @@
       let arity = arity_1
 
       let model =
-<<<<<<< HEAD
-        lam ~name:"size"
-        @@ fun size ->
-=======
         lam ~name:"size" @@ fun size ->
->>>>>>> 3df16311
         (free ~name:coeff1 * max (int 0) (min (int break1) size))
         + (free ~name:coeff2 * max (int 0) (min (int break2) size - int break1))
         + (free ~name:coeff3 * max (int 0) (size - int break2))
@@ -533,12 +523,7 @@
       let arity = arity_1
 
       let model =
-<<<<<<< HEAD
-        lam ~name:"size"
-        @@ fun size ->
-=======
         lam ~name:"size" @@ fun size ->
->>>>>>> 3df16311
         (free ~name:coeff1 * max (int 0) (min (int break1) size))
         + (free ~name:coeff2 * max (int 0) (min (int break2) size - int break1))
         + (free ~name:coeff3 * max (int 0) (size - int break2))
