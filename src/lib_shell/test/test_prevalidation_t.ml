(*****************************************************************************)
(*                                                                           *)
(* Open Source License                                                       *)
(* Copyright (c) 2021 Nomadic Labs. <contact@nomadic-labs.com>               *)
(*                                                                           *)
(* Permission is hereby granted, free of charge, to any person obtaining a   *)
(* copy of this software and associated documentation files (the "Software"),*)
(* to deal in the Software without restriction, including without limitation *)
(* the rights to use, copy, modify, merge, publish, distribute, sublicense,  *)
(* and/or sell copies of the Software, and to permit persons to whom the     *)
(* Software is furnished to do so, subject to the following conditions:      *)
(*                                                                           *)
(* The above copyright notice and this permission notice shall be included   *)
(* in all copies or substantial portions of the Software.                    *)
(*                                                                           *)
(* THE SOFTWARE IS PROVIDED "AS IS", WITHOUT WARRANTY OF ANY KIND, EXPRESS OR*)
(* IMPLIED, INCLUDING BUT NOT LIMITED TO THE WARRANTIES OF MERCHANTABILITY,  *)
(* FITNESS FOR A PARTICULAR PURPOSE AND NONINFRINGEMENT. IN NO EVENT SHALL   *)
(* THE AUTHORS OR COPYRIGHT HOLDERS BE LIABLE FOR ANY CLAIM, DAMAGES OR OTHER*)
(* LIABILITY, WHETHER IN AN ACTION OF CONTRACT, TORT OR OTHERWISE, ARISING   *)
(* FROM, OUT OF OR IN CONNECTION WITH THE SOFTWARE OR THE USE OR OTHER       *)
(* DEALINGS IN THE SOFTWARE.                                                 *)
(*                                                                           *)
(*****************************************************************************)

(** Testing
    -------
    Component:    Prevalidation
    Invocation:   dune exec src/lib_shell/test/test_prevalidation_t.exe
    Subject:      Unit tests for {!Prevalidation.T}
*)

module Mock_protocol :
  Tezos_protocol_environment.PROTOCOL
    with type operation_data = unit
     and type operation_receipt = unit
     and type validation_state = unit = struct
  include Environment_protocol_T_test.Internal_for_tests.Mock_all_unit

  let begin_construction ~chain_id:_ ~predecessor_context:_
      ~predecessor_timestamp:_ ~predecessor_level:_ ~predecessor_fitness:_
      ~predecessor:_ ~timestamp:_ ?protocol_data:_ ~cache:_ _ =
    (* We need to override this function (so that it's not [assert false]),
       because Prevalidation.create calls this function, so we need it
       to work in all tests below. *)
    Lwt_result_syntax.return_unit
end

module Internal_for_tests = Tezos_shell.Prevalidation.Internal_for_tests

module Init = struct
  let genesis_protocol =
    Protocol_hash.of_b58check_exn
      "ProtoDemoNoopsDemoNoopsDemoNoopsDemoNoopsDemo6XBoYp"

  let chain_id = Chain_id.zero

  let genesis_time = Time.Protocol.of_seconds 0L

  (** [wrap_tzresult_lwt f ()] provides an instance of {!Context.t} to
      a test [f]. For this, it creates a temporary directory on disk,
      populates it with the data required for a {!Context.t} and then calls
      [f] by passing it an empty [Context.t]. After [f] finishes, the state
      is cleaned up. *)
  let wrap_tzresult_lwt (f : Context.t -> unit tzresult Lwt.t) () :
      unit tzresult Lwt.t =
    Lwt_utils_unix.with_tempdir "tezos_test_" (fun base_dir ->
        let open Lwt_result_syntax in
        let root = Filename.concat base_dir "context" in
        let*! idx = Context.init root in
        let* genesis =
          Context.commit_genesis
            idx
            ~chain_id
            ~time:genesis_time
            ~protocol:genesis_protocol
        in
        let*! v = Context.checkout_exn idx genesis in
        f v)

  let genesis_block (context_hash : Context_hash.t) : Store.Block.t =
    let block_hash : Block_hash.t = Block_hash.hash_string ["genesis"] in
    let genesis : Genesis.t =
      {time = genesis_time; block = block_hash; protocol = genesis_protocol}
    in
    let repr : Block_repr.t =
      Block_repr.create_genesis_block ~genesis context_hash
    in
    Store.Unsafe.block_of_repr repr
end

let create_prevalidation
    (module Mock_protocol : Tezos_protocol_environment.PROTOCOL
      with type operation_data = unit
       and type operation_receipt = unit
       and type validation_state = unit) ctxt =
  let module Chain_store :
    Internal_for_tests.CHAIN_STORE with type chain_store = unit = struct
    type chain_store = unit

    let context () _block : Tezos_context.Context.t tzresult Lwt.t =
      Lwt_result_syntax.return ctxt

    let chain_id () = Init.chain_id
  end in
  let module Prevalidation =
    Internal_for_tests.Make (Chain_store) (Mock_protocol)
  in
  (module Prevalidation : Tezos_shell.Prevalidation.T
    with type operation_receipt = unit
     and type validation_state = unit
     and type chain_store = Chain_store.chain_store)

let now () = Time.System.to_protocol (Tezos_base.Time.System.now ())

(** The value of [chain_store] used in all tests below. *)
let chain_store = ()

(** Test that [create] returns [Ok] in a pristine context. *)
let test_create ctxt =
  let open Lwt_result_syntax in
  let live_operations = Operation_hash.Set.empty in
  let timestamp : Time.Protocol.t = now () in
  let (module Prevalidation) =
    create_prevalidation (module Mock_protocol) ctxt
  in
  let predecessor : Store.Block.t =
    Init.genesis_block @@ Context.hash ~time:timestamp ctxt
  in
  let* _ =
    Prevalidation.create chain_store ~predecessor ~live_operations ~timestamp ()
  in
  return_unit

(** A generator of [Prevalidation.operation] values that make sure
    to return distinct operations (hashes are not fake and they are
    all different). Returned maps are exactly of size [n]. *)
let prevalidation_operations_gen (type a)
    (module P : Prevalidation.T with type protocol_operation = a) ~(n : int) :
    a Prevalidation.operation list QCheck2.Gen.t =
  let mk_operation (hash, (raw : Operation.t)) :
      P.protocol_operation Prevalidation.operation =
    match P.parse hash raw with
    | Ok x -> x
    | Error err ->
        Format.printf "%a" Error_monad.pp_print_trace err ;
        assert false
  in
  let open QCheck2.Gen in
  (* We need to specify the protocol bytes generator to always generate the
     empty string, otherwise the call to [P.parse] will fail with the
     bytes being too long (hereby looking like an attack). *)
<<<<<<< HEAD
  let string_gen : string QCheck2.Gen.t = QCheck2.Gen.return "" in
  let+ (ops : Operation.t Operation_hash.Map.t) =
    Generators.raw_op_map_gen_n ~string_gen ?block_hash_t:None n
=======
  let proto_gen : string QCheck2.Gen.t = QCheck2.Gen.return "" in
  let+ (ops : Operation.t Operation_hash.Map.t) =
    Generators.raw_op_map_gen_n ~proto_gen ?block_hash_t:None n
>>>>>>> 55b3bab8
  in
  List.map mk_operation (Operation_hash.Map.bindings ops)

(** The number of operations used by tests that follow *)
let nb_ops = 100

let mk_ops (type a)
    (module P : Prevalidation.T with type protocol_operation = a) :
    a Prevalidation.operation list =
  let ops =
    QCheck2.Gen.generate1 (prevalidation_operations_gen (module P) ~n:nb_ops)
  in
  assert (Compare.List_length_with.(ops = nb_ops)) ;
  ops

(** Test that [Prevalidation.apply_operations] only returns [Branch_delayed _]
    when the protocol's [apply_operation] crashes. *)
let test_apply_operation_crash ctxt =
  let open Lwt_result_syntax in
  let live_operations = Operation_hash.Set.empty in
  let timestamp : Time.Protocol.t = now () in
  let (module P) = create_prevalidation (module Mock_protocol) ctxt in
  let ops : P.protocol_operation Prevalidation.operation list =
    mk_ops (module P)
  in
  let predecessor : Store.Block.t =
    Init.genesis_block @@ Context.hash ~time:timestamp ctxt
  in
  let* pv = P.create chain_store ~predecessor ~live_operations ~timestamp () in
  let apply_op pv op =
    let*! application_result = P.apply_operation pv op in
    match application_result with
    | Applied _ | Branch_refused _ | Refused _ | Outdated _ ->
        (* These cases should not happen because
           [Mock_protocol.apply_operation] is [assert false]. *)
        assert false
    | Branch_delayed _ ->
        (* This is the only allowed case. *)
        Lwt.return pv
  in
  let*! _ = List.fold_left_s apply_op pv ops in
  return_unit

(** Logical implication *)
let ( ==> ) a b = (not a) || b

(** Returns a random generator initialized with a seed from [QCheck2] *)
let mk_rand () =
  (* We use QCheck2 as the source of randomness, as we hope one day
     this will become a traditional QCheck2 test. *)
  QCheck2.Gen.generate ~n:8 QCheck2.Gen.int
  |> Array.of_list |> Random.State.make

(** [mk_live_operations rand ops] returns a subset of [ops], which is
    appropriate for being passed as the [live_operations] argument
    of [Prevalidation.create] *)
let mk_live_operations (type a) rand (ops : a Prevalidation.operation list) =
  List.fold_left
    (fun acc (op : _ Prevalidation.operation) ->
      if Random.State.bool rand then
        Operation_hash.Set.add
          (Internal_for_tests.to_raw op |> Operation.hash)
          acc
      else acc)
    Operation_hash.Set.empty
    ops

(** Test that [Prevalidation.apply_operations] returns [Outdated]
    for operations in [live_operations] *)
let test_apply_operation_live_operations ctxt =
  let open Lwt_result_syntax in
  let timestamp : Time.Protocol.t = now () in
  let rand : Random.State.t = mk_rand () in
  let (module Protocol : Tezos_protocol_environment.PROTOCOL
        with type operation_data = unit
         and type operation_receipt = unit
         and type validation_state = unit) =
    (module struct
      include Mock_protocol

      let apply_operation _ _ =
        Lwt.return
          (if Random.State.bool rand then Ok ((), ())
          else error_with "Operation doesn't apply")
    end)
  in
  let (module P) = create_prevalidation (module Protocol) ctxt in
  let ops : P.protocol_operation Prevalidation.operation list =
    mk_ops (module P)
  in
  let live_operations : Operation_hash.Set.t = mk_live_operations rand ops in
  let predecessor : Store.Block.t =
    Init.genesis_block @@ Context.hash ~time:timestamp ctxt
  in
  let* pv = P.create chain_store ~predecessor ~live_operations ~timestamp () in
  let op_in_live_operations op =
    Operation_hash.Set.mem
      (Internal_for_tests.to_raw op |> Operation.hash)
      live_operations
  in
  let apply_op pv (op : _ Prevalidation.operation) =
    let*! application_result = P.apply_operation pv op in
    let (next_pv, result_is_outdated) =
      match application_result with
      | Applied (next_pv, _receipt) -> (next_pv, false)
      | Outdated _ -> (pv, true)
      | Branch_delayed _ | Branch_refused _ | Refused _ -> (pv, false)
    in
    (* Here is the main check of this test: *)
    assert (op_in_live_operations op ==> result_is_outdated) ;
    Lwt.return next_pv
  in
  let*! _ = List.fold_left_s apply_op pv ops in
  return_unit

(** Test that [Prevalidation.apply_operations] makes field [applied]
    grow and that it grows only for operations on which the protocol
    [apply_operation] returns [Ok]. *)
let test_apply_operation_applied ctxt =
  let open Lwt_result_syntax in
  let timestamp : Time.Protocol.t = now () in
  let rand : Random.State.t = mk_rand () in
  let (module Protocol : Tezos_protocol_environment.PROTOCOL
        with type operation_data = unit
         and type operation_receipt = unit
         and type validation_state = unit) =
    (module struct
      include Mock_protocol

      let apply_operation _ _ =
        Lwt.return
          (if Random.State.bool rand then Ok ((), ())
          else error_with "Operation doesn't apply")
    end)
  in
  let (module P) = create_prevalidation (module Protocol) ctxt in
  let ops : P.protocol_operation Prevalidation.operation list =
    mk_ops (module P)
  in
  let live_operations : Operation_hash.Set.t = mk_live_operations rand ops in
  let predecessor : Store.Block.t =
    Init.genesis_block @@ Context.hash ~time:timestamp ctxt
  in
  let* pv = P.create chain_store ~predecessor ~live_operations ~timestamp () in
  let to_applied = P.Internal_for_tests.to_applied in
  let apply_op pv (op : _ Prevalidation.operation) =
    let applied_before = to_applied pv in
    let*! application_result = P.apply_operation pv op in
    let (next_pv, result_is_applied) =
      match application_result with
      | Applied (next_pv, _receipt) -> (next_pv, true)
      | Branch_delayed _ ->
          (* As in [test_apply_operation_crash] *)
          (pv, false)
      | Outdated _ ->
          (* This case can happen, because we specified a non-empty [live_operations] set *)
          (pv, false)
      | Branch_refused _ | Refused _ ->
          (* As in [test_apply_operation_crash], these cases cannot happen. *)
          assert false
    in
    let applied_after = to_applied next_pv in
    (* Here is the main check of this test: *)
    if result_is_applied then
      assert (Stdlib.List.tl applied_after = applied_before)
    else
      (* Physical equality: intended, the [applied] field should
         not be changed in this case. *)
      assert (applied_after == applied_before) ;
    Lwt.return next_pv
  in
  let*! _ = List.fold_left_s apply_op pv ops in
  return_unit

let () =
  Alcotest_lwt.run
    "mempool-prevalidation"
    [
      (* Run only those tests with:
         dune exec src/lib_shell/test/test_prevalidation_t.exe -- test create '0' *)
      ( "create",
        [
          Tztest.tztest
            "[create] returns Ok"
            `Quick
            (Init.wrap_tzresult_lwt test_create);
        ] );
      (* Run only those tests with:
         dune exec src/lib_shell/test/test_prevalidation_t.exe -- test apply_operation '0..2' *)
      ( "apply_operation",
        [
          Tztest.tztest
            "[apply_operation] returns [Branch_delayed] when [apply_operation] \
             from the protocol crashes"
            `Quick
            (Init.wrap_tzresult_lwt test_apply_operation_crash);
          Tztest.tztest
            "[apply_operation] returns [Outdated] on operations in \
             [live_operations]"
            `Quick
            (Init.wrap_tzresult_lwt test_apply_operation_live_operations);
          Tztest.tztest
            "[apply_operation] makes the [applied] field grow for [Applied] \
             operations (and only for them)"
            `Quick
            (Init.wrap_tzresult_lwt test_apply_operation_applied);
        ] );
    ]
  |> Lwt_main.run<|MERGE_RESOLUTION|>--- conflicted
+++ resolved
@@ -150,15 +150,9 @@
   (* We need to specify the protocol bytes generator to always generate the
      empty string, otherwise the call to [P.parse] will fail with the
      bytes being too long (hereby looking like an attack). *)
-<<<<<<< HEAD
-  let string_gen : string QCheck2.Gen.t = QCheck2.Gen.return "" in
-  let+ (ops : Operation.t Operation_hash.Map.t) =
-    Generators.raw_op_map_gen_n ~string_gen ?block_hash_t:None n
-=======
   let proto_gen : string QCheck2.Gen.t = QCheck2.Gen.return "" in
   let+ (ops : Operation.t Operation_hash.Map.t) =
     Generators.raw_op_map_gen_n ~proto_gen ?block_hash_t:None n
->>>>>>> 55b3bab8
   in
   List.map mk_operation (Operation_hash.Map.bindings ops)
 
