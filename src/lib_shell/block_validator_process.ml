--- conflicted
+++ resolved
@@ -186,10 +186,7 @@
         operation_metadata_size_limit;
         _;
       } chain_store predecessor max_operations_ttl =
-<<<<<<< HEAD
-=======
     let open Lwt_result_syntax in
->>>>>>> 55b3bab8
     let chain_id = Store.Chain.chain_id chain_store in
     let predecessor_block_header = Store.Block.header predecessor in
     let context_hash = predecessor_block_header.shell.context in
@@ -281,25 +278,6 @@
     let operation_metadata_size_limit =
       validator.operation_metadata_size_limit
     in
-<<<<<<< HEAD
-    Block_validation.preapply
-      ~chain_id
-      ~user_activated_upgrades
-      ~user_activated_protocol_overrides
-      ~operation_metadata_size_limit
-      ~timestamp
-      ~protocol_data
-      ~live_blocks
-      ~live_operations
-      ~predecessor_context
-      ~predecessor_shell_header
-      ~predecessor_hash
-      ~predecessor_max_operations_ttl
-      ~predecessor_block_metadata_hash
-      ~predecessor_ops_metadata_hash
-      operations
-    >>=? fun (result, apply_result) ->
-=======
     let* (result, apply_result) =
       Block_validation.preapply
         ~chain_id
@@ -318,7 +296,6 @@
         ~predecessor_ops_metadata_hash
         operations
     in
->>>>>>> 55b3bab8
     validator.preapply_result <- Some apply_result ;
     return result
 
