--- conflicted
+++ resolved
@@ -199,18 +199,11 @@
   | Current_branch (chain_id, locator) ->
       may_handle state chain_id @@ fun chain_db ->
       let {Block_locator.head_hash; head_header; history} = locator in
-<<<<<<< HEAD
-      List.exists_p
-        (Store.Block.is_known_invalid chain_db.chain_store)
-        (head_hash :: history)
-      >>= fun known_invalid ->
-=======
       let* known_invalid =
         List.exists_p
           (Store.Block.is_known_invalid chain_db.chain_store)
           (head_hash :: history)
       in
->>>>>>> 55b3bab8
       if known_invalid then (
         let* () = P2p.disconnect state.p2p state.conn in
         P2p.greylist_peer state.p2p state.gid ;
@@ -252,14 +245,9 @@
   | Current_head (chain_id, header, mempool) ->
       may_handle state chain_id @@ fun chain_db ->
       let header_hash = Block_header.hash header in
-<<<<<<< HEAD
-      Store.Block.is_known_invalid chain_db.chain_store header_hash
-      >>= fun known_invalid ->
-=======
       let* known_invalid =
         Store.Block.is_known_invalid chain_db.chain_store header_hash
       in
->>>>>>> 55b3bab8
       let {Connection_metadata.disable_mempool; _} =
         P2p.connection_local_metadata state.p2p state.conn
       in
