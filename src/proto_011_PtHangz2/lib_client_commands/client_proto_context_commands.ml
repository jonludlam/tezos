--- conflicted
+++ resolved
@@ -59,13 +59,9 @@
 let force_switch =
   Clic.switch
     ~long:"force"
-<<<<<<< HEAD
-    ~doc:"Inject the operation even if the simulation results in a failure."
-=======
     ~doc:
       "Inject the operation even if the simulation results in a failure. This \
        switch requires --gas-limit, --storage-limit, and --fee."
->>>>>>> 55b3bab8
     ()
 
 let report_michelson_errors ?(no_print_source = false) ~msg
