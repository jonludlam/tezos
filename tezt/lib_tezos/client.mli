(*****************************************************************************)
(*                                                                           *)
(* Open Source License                                                       *)
(* Copyright (c) 2020 Nomadic Labs <contact@nomadic-labs.com>                *)
(*                                                                           *)
(* Permission is hereby granted, free of charge, to any person obtaining a   *)
(* copy of this software and associated documentation files (the "Software"),*)
(* to deal in the Software without restriction, including without limitation *)
(* the rights to use, copy, modify, merge, publish, distribute, sublicense,  *)
(* and/or sell copies of the Software, and to permit persons to whom the     *)
(* Software is furnished to do so, subject to the following conditions:      *)
(*                                                                           *)
(* The above copyright notice and this permission notice shall be included   *)
(* in all copies or substantial portions of the Software.                    *)
(*                                                                           *)
(* THE SOFTWARE IS PROVIDED "AS IS", WITHOUT WARRANTY OF ANY KIND, EXPRESS OR*)
(* IMPLIED, INCLUDING BUT NOT LIMITED TO THE WARRANTIES OF MERCHANTABILITY,  *)
(* FITNESS FOR A PARTICULAR PURPOSE AND NONINFRINGEMENT. IN NO EVENT SHALL   *)
(* THE AUTHORS OR COPYRIGHT HOLDERS BE LIABLE FOR ANY CLAIM, DAMAGES OR OTHER*)
(* LIABILITY, WHETHER IN AN ACTION OF CONTRACT, TORT OR OTHERWISE, ARISING   *)
(* FROM, OUT OF OR IN CONNECTION WITH THE SOFTWARE OR THE USE OR OTHER       *)
(* DEALINGS IN THE SOFTWARE.                                                 *)
(*                                                                           *)
(*****************************************************************************)

(** Run Tezos client commands. *)

module Time = Tezos_base.Time.System

(** Values that can be passed to the client's [--endpoint] argument *)
type endpoint =
  | Node of Node.t  (** A full-fledged node *)
  | Proxy_server of Proxy_server.t  (** A proxy server *)

(** Values that can be passed to the client's [--media-type] argument *)
type media_type = Json | Binary | Any

(** Values that can be passed to the client's [--timestamp] argument *)
type timestamp = Now | Ago of Time.Span.t | At of Time.t

(** Convert [timestamp] into a concrete [Time.t], relative to
    [Time.now ()]. *)
val time_of_timestamp : timestamp -> Time.t

(** [rpc_port endpoint] returns the port on which to reach [endpoint]
    when doing RPC calls. *)
val rpc_port : endpoint -> int

(** Mode of the client *)
type mode =
  | Client of endpoint option * media_type option
  | Mockup
  | Light of float * endpoint list
  | Proxy of endpoint

(** [mode_to_endpoint mode] returns the {!endpoint} within a {!mode}
    (if any) *)
val mode_to_endpoint : mode -> endpoint option

(** The synchronization mode of the client.

    - [Asynchronous] mode is when transfer doesn't bake the block.
    - [Synchronous] is the default mode (no flag passed to [create mockup]). *)
type mockup_sync_mode = Asynchronous | Synchronous

(** The mode argument of the client's 'normalize data' command *)
type normalize_mode = Readable | Optimized | Optimized_legacy

(** Tezos client states. *)
type t

(** Get the name of a client (e.g. ["client1"]). *)
val name : t -> string

(** Get the base directory of a client.

    The base directory is the location where clients store their
    configuration files. It corresponds to the [--base-dir] option. *)
val base_dir : t -> string

(** Get [Account.key list] of all extra bootstraps.

    Additional bootstrap accounts are created when you use the
    [additional_bootstrap_account_count] argument of [init_with_protocol].
    They do not include the default accounts that are always created.
 *)
val additional_bootstraps : t -> Account.key list

(** Create a client.

    The standard output and standard error output of the node will
    be logged with prefix [name] and color [color].

    Default [base_dir] is a temporary directory
    which is always the same for each [name].

    The endpoint argument is used to know which port the client should connect to.
    This endpoint can be overridden for each command, as a client is not actually tied
    to an endpoint. Most commands require an endpoint to be specified (either with [create]
    or with the command itself). *)
val create :
  ?path:string ->
  ?admin_path:string ->
  ?name:string ->
  ?color:Log.Color.t ->
  ?base_dir:string ->
  ?endpoint:endpoint ->
  ?media_type:media_type ->
  unit ->
  t

(** Create a client like [create] but do not assume [Client] as the mode. *)
val create_with_mode :
  ?path:string ->
  ?admin_path:string ->
  ?name:string ->
  ?color:Log.Color.t ->
  ?base_dir:string ->
  mode ->
  t

(** Get a client's mode. Used with [set_mode] to temporarily change
    a client's mode *)
val get_mode : t -> mode

(** Change the client's mode. This function is required for example because
    we wanna keep a client's wallet. This is impossible if we created
    a new client from scratch. *)
val set_mode : mode -> t -> unit

(** Write the [--sources] file used by the light mode. *)
val write_sources_file :
  min_agreement:float -> uris:string list -> t -> unit Lwt.t

(** {2 RPC calls} *)

(** Paths for RPCs.

    For instance, [["chains"; "main"; "blocks"; "head"]]
    denotes [/chains/main/blocks/head]. *)
type path = string list

(** [string_of_path ["seg1"; "seg2"]] is ["/seg1/seg2"] *)
val string_of_path : path -> string

(** Query strings for RPCs.

    For instance, [["key1", "value1"; "key2", "value2"]]
    denotes [?key1=value1&key2=value2]. *)
type query_string = (string * string) list

(** HTTP methods for RPCs. *)
type meth = GET | PUT | POST | PATCH | DELETE

(** A lowercase string of the method. *)
val string_of_meth : meth -> string

(** [rpc_path_query_to_string ["key1", "value1"; "key2", "value2")] ["seg1"; "seg2"]]
    returns [/seg1/seg2?key1=value1&key2=value2] where seg1, seg2, key1, key2,
    value1, and value2 have been appropriately encoded *)
val rpc_path_query_to_string : ?query_string:query_string -> path -> string

(** Use the client to call an RPC.

    Run [rpc meth path?query_string with data].
    Fail the test if the RPC call failed.

    See the documentation of {!Process.spawn} for information about
    [log_*], [hooks] and [env] arguments.

    In particular, [env] can be used to pass [TEZOS_LOG], e.g.
    [("TEZOS_LOG", Protocol.daemon_name protocol ^ ".proxy_rpc->debug")] to enable
    logging. *)
val rpc :
  ?log_command:bool ->
  ?log_status_on_exit:bool ->
  ?log_output:bool ->
  ?better_errors:bool ->
  ?endpoint:endpoint ->
  ?hooks:Process.hooks ->
  ?env:string String_map.t ->
  ?data:JSON.u ->
  ?query_string:query_string ->
  meth ->
  path ->
  t ->
  JSON.t Lwt.t

(** Same as [rpc], but do not wait for the process to exit. *)
val spawn_rpc :
  ?log_command:bool ->
  ?log_status_on_exit:bool ->
  ?log_output:bool ->
  ?better_errors:bool ->
  ?endpoint:endpoint ->
  ?hooks:Process.hooks ->
  ?env:string String_map.t ->
  ?data:JSON.u ->
  ?query_string:query_string ->
  meth ->
  path ->
  t ->
  Process.t

module Spawn : sig
  (* FIXME: This module is temporary and is here to make the new
     interface cohabits with the old one. *)
  val rpc :
    ?log_command:bool ->
    ?log_status_on_exit:bool ->
    ?log_output:bool ->
    ?better_errors:bool ->
    ?endpoint:endpoint ->
    ?hooks:Process.hooks ->
    ?env:string String_map.t ->
    ?data:JSON.u ->
    ?query_string:query_string ->
    meth ->
    path ->
    t ->
    JSON.t Runnable.process
end

(** Run [tezos-client rpc list]. *)
val rpc_list : ?endpoint:endpoint -> t -> string Lwt.t

(** Same as [rpc_list], but do not wait for the process to exit. *)
val spawn_rpc_list : ?endpoint:endpoint -> t -> Process.t

(** Run [tezos-client rpc /chains/<chain>/blocks/<block>/header/shell]. *)
val shell_header :
  ?endpoint:endpoint -> ?chain:string -> ?block:string -> t -> string Lwt.t

(** Same as [shell_header], but do not wait for the process to exit. *)
val spawn_shell_header :
  ?endpoint:endpoint -> ?chain:string -> ?block:string -> t -> Process.t

(** Run [shell_header] and retrieves the level. *)
val level :
  ?endpoint:endpoint -> ?chain:string -> ?block:string -> t -> int Lwt.t

(** {2 Admin Client Commands} *)

module Admin : sig
  (** Run tezos-admin-client commands. *)

  (** Ask a node to trust the address and port of another node. *)
  val trust_address : ?endpoint:endpoint -> peer:Node.t -> t -> unit Lwt.t

  (** Same as [trust_address], but do not wait for the process to exit. *)
  val spawn_trust_address : ?endpoint:endpoint -> peer:Node.t -> t -> Process.t

  (** Connect a node to another peer. *)
  val connect_address : ?endpoint:endpoint -> peer:Node.t -> t -> unit Lwt.t

  (** Same as [connect_address], but do not wait for the process to exit. *)
  val spawn_connect_address :
    ?endpoint:endpoint -> peer:Node.t -> t -> Process.t

  (** Kick a peer.

      [peer] is the identity of the peer to kick.
      You can get it with [Node.wait_for_identity] for instance. *)
  val kick_peer : ?endpoint:endpoint -> peer:string -> t -> unit Lwt.t

  (** Same as [kick_peer], but do not wait for the process to exit. *)
  val spawn_kick_peer : ?endpoint:endpoint -> peer:string -> t -> Process.t

  (** Run [tezos-admin-client inject protocol <protocol_path>].

      Returns the hash of the injected protocol. *)
  val inject_protocol :
    ?endpoint:endpoint -> protocol_path:string -> t -> string Lwt.t

  (** Same as [inject_protocol], but do not wait for the process to exit. *)
  val spawn_inject_protocol :
    ?endpoint:endpoint -> protocol_path:string -> t -> Process.t

  (** Run [tezos-admin-client list protocols] and return the list of protocol hashes. *)
  val list_protocols : ?endpoint:endpoint -> t -> string list Lwt.t

  (** Same as [list_protocols], but do not wait for the process to exit. *)
  val spawn_list_protocols : ?endpoint:endpoint -> t -> Process.t
end

(** {2 Regular Client Commands} *)

(** Run [tezos-client --version]. *)
val version : t -> unit Lwt.t

(** Same as [version], but do not wait for the process to exit. *)
val spawn_version : t -> Process.t

(** Run [tezos-client import secret key]. *)
val import_secret_key : ?endpoint:endpoint -> t -> Account.key -> unit Lwt.t

(** Run [tezos-client import secret key] for remote signer. *)
val import_signer_key :
  ?endpoint:endpoint -> ?force:bool -> t -> Account.key -> Uri.t -> unit Lwt.t

(** Same as [import_secret_key] for signer, but do not wait for the
    process to exit. *)
val spawn_import_signer_key :
  ?endpoint:endpoint -> ?force:bool -> t -> Account.key -> Uri.t -> Process.t

(** Same as [import_secret_key], but do not wait for the process to exit. *)
val spawn_import_secret_key :
  ?endpoint:endpoint -> t -> Account.key -> Process.t

(** Run [tezos-client activate protocol].

    If [timestamp] is not specified explicitely, it is set to [Ago
    timestamp_delay], where [timestamp_delay] is 365 days, which
    allows to bake plenty of blocks before their timestamp reach the
    present (at which point one would have to wait between each block
    so that peers do not reject them for being in the future). *)
val activate_protocol :
  ?endpoint:endpoint ->
  protocol:Protocol.t ->
  ?fitness:int ->
  ?key:string ->
  ?timestamp:timestamp ->
  ?parameter_file:string ->
  t ->
  unit Lwt.t

(** Same as [activate_protocol], but do not wait for the process to exit. *)
val spawn_activate_protocol :
  ?endpoint:endpoint ->
  protocol:Protocol.t ->
  ?fitness:int ->
  ?key:string ->
  ?timestamp:timestamp ->
  ?parameter_file:string ->
  t ->
  Process.t

(** [empty_mempool_file ?filename ()] creates a file containing the
   encoding of an empty mempool. This file can be given to [bake_for]
   command with the [mempool] parameter to ensure that the block baked
   will contain no operations. *)
val empty_mempool_file : ?filename:string -> unit -> string

(** Run [tezos-client bake for].

    Default [key] is {!Constant.bootstrap1.alias}. *)
val bake_for :
  ?endpoint:endpoint ->
  ?protocol:Protocol.t ->
  ?keys:string list ->
  ?minimal_fees:int ->
  ?minimal_nanotez_per_gas_unit:int ->
  ?minimal_nanotez_per_byte:int ->
  ?minimal_timestamp:bool ->
  ?mempool:string ->
  ?ignore_node_mempool:bool ->
  ?force:bool ->
  ?context_path:string ->
  t ->
  unit Lwt.t

(** Same as {!bake_for}, but bakes a block and waits until the level of the
    blockchain in the node increases by 1. It uses the node provided via argument
    [node] if any. Otherwise, it searches for a node in the client's mode, and
    fails if no node is found. *)
val bake_for_and_wait :
  ?endpoint:endpoint ->
  ?protocol:Protocol.t ->
  ?keys:string list ->
  ?minimal_fees:int ->
  ?minimal_nanotez_per_gas_unit:int ->
  ?minimal_nanotez_per_byte:int ->
  ?minimal_timestamp:bool ->
  ?mempool:string ->
  ?ignore_node_mempool:bool ->
  ?force:bool ->
  ?context_path:string ->
  ?node:Node.t ->
  t ->
  unit Lwt.t

(** Same as [bake_for], but do not wait for the process to exit. *)
val spawn_bake_for :
  ?endpoint:endpoint ->
  ?protocol:Protocol.t ->
  ?keys:string list ->
  ?minimal_fees:int ->
  ?minimal_nanotez_per_gas_unit:int ->
  ?minimal_nanotez_per_byte:int ->
  ?minimal_timestamp:bool ->
  ?mempool:string ->
  ?ignore_node_mempool:bool ->
  ?force:bool ->
  ?context_path:string ->
  t ->
  Process.t

(** Run [tezos-client endorse for].

    Default [key] is {!Constant.bootstrap1.alias}. *)
val endorse_for :
  ?endpoint:endpoint ->
  ?protocol:Protocol.t ->
  ?key:string list ->
  ?force:bool ->
  t ->
  unit Lwt.t

(** Same as [endorse_for], but do not wait for the process to exit. *)
val spawn_endorse_for :
  ?endpoint:endpoint ->
  ?protocol:Protocol.t ->
  ?key:string list ->
  ?force:bool ->
  t ->
  Process.t

(** Run [tezos-client preendorse for].

    Default [key] is {!Constant.bootstrap1.alias}. *)
val preendorse_for :
  ?endpoint:endpoint ->
  ?protocol:Protocol.t ->
  ?key:string list ->
  ?force:bool ->
  t ->
  unit Lwt.t

(** Same as [preendorse_for], but do not wait for the process to exit. *)
val spawn_preendorse_for :
  ?endpoint:endpoint ->
  ?protocol:Protocol.t ->
  ?key:string list ->
  ?force:bool ->
  t ->
  Process.t

(** Run [tezos-client propose for].

    Default [key] is {!Constant.bootstrap1.alias}. *)
val spawn_propose_for :
  ?endpoint:endpoint ->
  ?minimal_timestamp:bool ->
  ?protocol:Protocol.t ->
  ?key:string list ->
  ?force:bool ->
  t ->
  Process.t

(* TODO: https://gitlab.com/tezos/tezos/-/issues/2336
   refactor this *)

(** [propose_for] *)
val propose_for :
  ?endpoint:endpoint ->
  ?minimal_timestamp:bool ->
  ?protocol:Protocol.t ->
  ?key:string list ->
  ?force:bool ->
  t ->
  unit Lwt.t

(** Run [tezos-client show address <alias> --show-secret] and parse
    the output into an [Account.key].
    E.g. for [~alias:"bootstrap1"] the command yields:
{v
      Hash: tz1KqTpEZ7Yob7QbPE4Hy4Wo8fHG8LhKxZSx
      Public Key: edpkuBknW28nW72KG6RoHtYW7p12T6GKc7nAbwYX5m8Wd9sDVC9yav
      Secret Key: unencrypted:edsk3gUfUPyBSfrS9CCgmCiQsTCHGkviBDusMxDJstFtojtc1zcpsh
v}
    which becomes:
{[
     { alias = "bootstrap1";
       public_key_hash = "tz1KqTpEZ7Yob7QbPE4Hy4Wo8fHG8LhKxZSx";
       public_key = "edpkuBknW28nW72KG6RoHtYW7p12T6GKc7nAbwYX5m8Wd9sDVC9yav";
       secret_key =
         Unencrypted "edsk3gUfUPyBSfrS9CCgmCiQsTCHGkviBDusMxDJstFtojtc1zcpsh"; }
]} *)
val show_address : alias:string -> t -> Account.key Lwt.t

(** Same as [show_address], but do not wait for the process to exit
    (which also implies that there is no output key to parse). *)
val spawn_show_address : alias:string -> t -> Process.t

(** Run [tezos-client gen keys] and return the key alias.

    The default value for [alias] is a fresh alias of the form [tezt_<n>]. *)
val gen_keys : ?alias:string -> t -> string Lwt.t

(** A helper to run [tezos-client gen keys] followed by
    [tezos-client show address] to get the generated key. *)
val gen_and_show_keys : ?alias:string -> t -> Account.key Lwt.t

(** Run [tezos-client bls gen keys <alias>]. *)
val bls_gen_keys :
  ?hooks:Process.hooks -> ?force:bool -> alias:string -> t -> unit Lwt.t

(** Run [tezos-client bls list keys].

    Returns the known BLS aliases associated to their public key hash.

    Fails if the format is not of the form [<alias>: <public key hash>]. *)
val bls_list_keys : ?hooks:Process.hooks -> t -> (string * string) list Lwt.t

(** Run [tezos-client bls show address <alias>] and parse
    the output into an [Account.aggregate_key].
    E.g. for [~alias:"bls_account"] the command yields:
{v
      Hash: tz4EECtMxAuJ9UDLaiMZH7G1GCFYUWsj8HZn
      Public Key: BLpk1yUiLJ7RezbyViD5ZvWTfQndM3TRRYmvYWkUfH2EJqsLFnzzvpJss6pbuz3U1DDMpk8v16nV
      Secret Key: aggregate_unencrypted:BLsk1hKAHyGqY9qRbgoSVnjiSmDWpKGjFF3WNQ7BaiaMUA6RMA6Pfq
v}
    which becomes:
{[
    {
      aggregate_alias = "bls_account";
      aggregate_public_key_hash = "tz4EECtMxAuJ9UDLaiMZH7G1GCFYUWsj8HZn";
      aggregate_public_key =
        "BLpk1yUiLJ7RezbyViD5ZvWTfQndM3TRRYmvYWkUfH2EJqsLFnzzvpJss6pbuz3U1DDMpk8v16nV";
      aggregate_secret_key =
        Unencrypted "BLsk1hKAHyGqY9qRbgoSVnjiSmDWpKGjFF3WNQ7BaiaMUA6RMA6Pfq";
    }
]} *)
val bls_show_address :
  ?hooks:Process.hooks -> alias:string -> t -> Account.aggregate_key Lwt.t

(** Run [tezos-client bls import secret key <account.aggregate_alias>
    <account.aggregate_secret_key>]. *)
val bls_import_secret_key :
  ?hooks:Process.hooks ->
  ?force:bool ->
  Account.aggregate_key ->
  t ->
  unit Lwt.t

(** Run [tezos-client transfer amount from giver to receiver]. *)
val transfer :
  ?hooks:Process.hooks ->
  ?log_output:bool ->
  ?endpoint:endpoint ->
  ?wait:string ->
  ?burn_cap:Tez.t ->
  ?fee:Tez.t ->
  ?gas_limit:int ->
  ?storage_limit:int ->
  ?counter:int ->
  ?arg:string ->
  ?force:bool ->
<<<<<<< HEAD
=======
  ?expect_failure:bool ->
>>>>>>> 55b3bab8
  amount:Tez.t ->
  giver:string ->
  receiver:string ->
  t ->
  unit Lwt.t

(** Same as [transfer], but do not wait for the process to exit. *)
val spawn_transfer :
  ?hooks:Process.hooks ->
  ?log_output:bool ->
  ?endpoint:endpoint ->
  ?wait:string ->
  ?burn_cap:Tez.t ->
  ?fee:Tez.t ->
  ?gas_limit:int ->
  ?storage_limit:int ->
  ?counter:int ->
  ?arg:string ->
  ?force:bool ->
  amount:Tez.t ->
  giver:string ->
  receiver:string ->
  t ->
  Process.t

(** Run [tezos-client multiple transfers from giver using json_batch]. *)
val multiple_transfers :
  ?log_output:bool ->
  ?endpoint:endpoint ->
  ?wait:string ->
  ?burn_cap:Tez.t ->
  ?fee_cap:Tez.t ->
  ?gas_limit:int ->
  ?storage_limit:int ->
  ?counter:int ->
  ?arg:string ->
  giver:string ->
  json_batch:string ->
  t ->
  unit Lwt.t

(** Same as [multiple_transfers], but do not wait for the process to exit. *)
val spawn_multiple_transfers :
  ?log_output:bool ->
  ?endpoint:endpoint ->
  ?wait:string ->
  ?burn_cap:Tez.t ->
  ?fee_cap:Tez.t ->
  ?gas_limit:int ->
  ?storage_limit:int ->
  ?counter:int ->
  ?arg:string ->
  giver:string ->
  json_batch:string ->
  t ->
  Process.t

(** Run tezos-client get delegate for <src>. Returns [Some address] if delegate
    is set or [None] otherwise. *)
val get_delegate : ?endpoint:endpoint -> src:string -> t -> string option Lwt.t

(** Run [tezos-client set delegate for <src> to <delegate>]. *)
val set_delegate :
  ?endpoint:endpoint ->
  ?wait:string ->
  ?fee:Tez.t ->
  ?fee_cap:Tez.t ->
  ?force_low_fee:bool ->
  src:string ->
  delegate:string ->
  t ->
  unit Runnable.process

(** Run [tezos-client reveal key for <src>]. *)
val reveal :
  ?endpoint:endpoint ->
  ?wait:string ->
  ?fee:Tez.t ->
  ?fee_cap:Tez.t ->
  ?force_low_fee:bool ->
  src:string ->
  t ->
  unit Runnable.process

(** Run [tezos-client withdraw delegate from <src>]. *)
val withdraw_delegate :
  ?endpoint:endpoint -> ?wait:string -> src:string -> t -> unit Lwt.t

(** Same as [withdraw_delegate], but do not wait for the process to exit. *)
val spawn_withdraw_delegate :
  ?endpoint:endpoint -> ?wait:string -> src:string -> t -> Process.t

(** Run [tezos-client get balance for]. *)
val get_balance_for : ?endpoint:endpoint -> account:string -> t -> Tez.t Lwt.t

(** Same as [get_balance_for], but do not wait for the process to exit. *)
val spawn_get_balance_for :
  ?endpoint:endpoint -> account:string -> t -> Process.t

(** Run [tezos-client create mockup]. *)
val create_mockup :
  ?sync_mode:mockup_sync_mode ->
  ?parameter_file:string ->
  protocol:Protocol.t ->
  t ->
  unit Lwt.t

(** Same as [create_mockup], but do not wait for the process to exit. *)
val spawn_create_mockup :
  ?sync_mode:mockup_sync_mode ->
  ?parameter_file:string ->
  protocol:Protocol.t ->
  t ->
  Process.t

(** Run [tezos-client submit proposals for].

    If both [proto_hash] and [proto_hashes] are specified,
    the list of protocols which are proposed is [proto_hash :: proto_hashes].

    Default [key] is {!Constant.bootstrap1.alias}. *)
val submit_proposals :
  ?key:string ->
  ?wait:string ->
  ?proto_hash:string ->
  ?proto_hashes:string list ->
  t ->
  unit Lwt.t

(** Same as [submit_proposals], but do not wait for the process to exit. *)
val spawn_submit_proposals :
  ?key:string ->
  ?wait:string ->
  ?proto_hash:string ->
  ?proto_hashes:string list ->
  t ->
  Process.t

type ballot = Nay | Pass | Yay

(** Run [tezos-client submit ballot for].

    Default [key] is {!Constant.bootstrap1.alias}. *)
val submit_ballot :
  ?key:string -> ?wait:string -> proto_hash:string -> ballot -> t -> unit Lwt.t

(** Same as [submit_ballot], but do not wait for the process to exit. *)
val spawn_submit_ballot :
  ?key:string -> ?wait:string -> proto_hash:string -> ballot -> t -> Process.t

(** Run [tezos-client set deposits limit for <src> to <limit>] *)
val set_deposits_limit :
  ?hooks:Process.hooks ->
  ?endpoint:endpoint ->
  ?wait:string ->
  src:string ->
  limit:string ->
  t ->
  string Lwt.t

(** Run [tezos-client unset deposits limit for <src>] *)
val unset_deposits_limit :
  ?hooks:Process.hooks ->
  ?endpoint:endpoint ->
  ?wait:string ->
  src:string ->
  t ->
  string Lwt.t

(* TODO: https://gitlab.com/tezos/tezos/-/issues/2336
   [amount] should be named [transferring] *)
(* TODO: https://gitlab.com/tezos/tezos/-/issues/2336
   [src] should be named [from] and probably have type [Account.t] *)

(** Run [tezos-client originate contract alias transferring amount from src
    running prg]. Returns the originated contract hash *)
val originate_contract :
  ?hooks:Process.hooks ->
  ?log_output:bool ->
  ?endpoint:endpoint ->
  ?wait:string ->
  ?init:string ->
  ?burn_cap:Tez.t ->
  alias:string ->
  amount:Tez.t ->
  src:string ->
  prg:string ->
  t ->
  string Lwt.t

(** Same as [originate_contract], but do not wait for the process to exit. *)
val spawn_originate_contract :
  ?hooks:Process.hooks ->
  ?log_output:bool ->
  ?endpoint:endpoint ->
  ?wait:string ->
  ?init:string ->
  ?burn_cap:Tez.t ->
  alias:string ->
  amount:Tez.t ->
  src:string ->
  prg:string ->
  t ->
  Process.t

(** Convert the given smart contract from Michelson to JSON string. *)
val convert_script_to_json :
  ?endpoint:endpoint -> script:string -> t -> Ezjsonm.value Lwt.t

(** Convert the given Michelson constant to JSON string. *)
val convert_data_to_json :
  ?endpoint:endpoint -> data:string -> t -> Ezjsonm.value Lwt.t

(** The information that the user has to provide for every smart contract
    they want to call during the stress test. *)
type stresstest_contract_parameters = {
  probability : float;  (** The probability of calling this smart contract *)
  invocation_fee : Tez.t;
      (** Fee to use for invocations during the stress test *)
  invocation_gas_limit : int;
      (** Gas limit to use for invocations during the stress test *)
}

(** Run [tezos-client stresstest transfer using <sources>].

    [sources] is a string containing all the [source_aliases],
    [source_pkhs], and [source_accounts] in JSON format as expected by
    the [stresstest] command. Each optional argument [source_aliases],
    [source_pkhs], and [source_accounts] defaults to an empty
    list. However, if all three are empty, then the [sources] given to
    the command are [Constant.bootstrap_keys] i.e. [bootstrap1], ...,
    [bootstrap5].

    The parameter [--seed <seed>] is always provided (because without
    it, the [stresstest] command would use a fixed seed). If the
    corresponding optional argument is not provided to the function,
    then a new random seed is generated.

    Optional parameters (provided only if the function is called with
    the corresponding optional argument):
    - [seed] is the seed used for the random number generator
    - [fee] is the custom fee to pay instead of the default one
    - [gas_limit] is the custom gas limit
    - [--transfers <transfers>]
    - [--tps <tps>]
    - [--single-op-per-pkh-per-block] (if the argument
      [single_op_per_pkh_per_block] is [true])
    - [--fresh_probabilty <probability>], probability from 0.0 to 1.0 that
      new bootstrap accounts will be created during the stress test
    - [--smart-contract-parameters] is the map of parameters for
      calling smart contracts during the smart test

    [endpoint]: cf {!create} *)
val stresstest :
  ?endpoint:endpoint ->
  ?source_aliases:string list ->
  ?source_pkhs:string list ->
  ?source_accounts:Account.key list ->
  ?seed:int ->
  ?fee:Tez.t ->
  ?gas_limit:int ->
  ?transfers:int ->
  ?tps:int ->
  ?single_op_per_pkh_per_block:bool ->
  ?fresh_probability:float ->
  ?smart_contract_parameters:(string * stresstest_contract_parameters) list ->
  t ->
  unit Lwt.t

(** Same as {!stresstest}, but do not wait for the process to exit. *)
val spawn_stresstest :
  ?endpoint:endpoint ->
  ?source_aliases:string list ->
  ?source_pkhs:string list ->
  ?source_accounts:Account.key list ->
  ?seed:int ->
  ?fee:Tez.t ->
  ?gas_limit:int ->
  ?transfers:int ->
  ?tps:int ->
  ?single_op_per_pkh_per_block:bool ->
  ?fresh_probability:float ->
  ?smart_contract_parameters:(string * stresstest_contract_parameters) list ->
  t ->
  Process.t

(** Costs of every kind of transaction used in the stress test. *)
type stresstest_gas_estimation = {
  regular : int;  (** Cost of a regular transaction. *)
  smart_contracts : (string * int) list;  (** Cost of smart contract calls. *)
}

(** Call the [stresstest estimate gas] command. *)
val stresstest_estimate_gas :
  ?endpoint:endpoint -> t -> stresstest_gas_estimation Lwt.t

(** Originate all smart contracts for use in the stress test. *)
val stresstest_originate_smart_contracts :
  ?endpoint:endpoint -> Account.key -> t -> unit Lwt.t

(** Run [tezos-client run script .. on storage .. and input ..].

    Returns the new storage as a string.

    Fails if the new storage cannot be extracted from the output. *)
val run_script :
  ?hooks:Process.hooks ->
  ?balance:Tez.t ->
  ?self_address:string ->
  ?source:string ->
  ?payer:string ->
  prg:string ->
  storage:string ->
  input:string ->
  t ->
  string Lwt.t

(** Same as [run_script] but do not wait for the process to exit. *)
val spawn_run_script :
  ?hooks:Process.hooks ->
  ?balance:Tez.t ->
  ?self_address:string ->
  ?source:string ->
  ?payer:string ->
  prg:string ->
  storage:string ->
  input:string ->
  t ->
  Process.t

(** Run [tezos-client register global constant value from src].
    Returns the address hash of the new constant. *)
val register_global_constant :
  ?wait:string ->
  ?burn_cap:Tez.t ->
  src:string ->
  value:string ->
  t ->
  string Lwt.t

(** Same as [register_global_constant] but do not wait for the process to exit. *)
val spawn_register_global_constant :
  ?wait:string ->
  ?burn_cap:Tez.t ->
  value:string ->
  src:string ->
  t ->
  Process.t

(** Run [tezos-client hash data .. of type ...]

    Given that the output of [tezos-client] is:

    [Raw packed data: 0x050303
     Script-expression-ID-Hash: exprvDnoPjyKeR9FSnvwYg5a1v6mDyB6TmnATwWySSP6VmJxrzQb9E
     Raw Script-expression-ID-Hash: 0xe0978ddc9329cbd84d25fd15a161a7d2e7e555da91e2a335ece8c8bc11ade245
     Ledger Blake2b hash: G7iMrYNckCFRujDLFgtj3cDMCnfeSQ2cmhnDtkh9REc4
     Raw Sha256 hash: 0x35ef99f7718e7d1f065bae635780f41c0cd201e9ffb3390ba6ef428c2815fa66
     Raw Sha512 hash: 0x2c9ca967bf47f6cc76861693379b7397f65e6a1b6e633df28cf02be0b0d18319ae783b4c199fd61115e000a15a5ba8a292a3b1468c2cfe2b3e3a9fa08d419698
     Gas remaining: 1039991.350 units remaining]

    this function returns the list:

    [("Raw packed data"; "0x050303")
     ("Script-expression-ID-Hash"; "exprvDnoPjyKeR9FSnvwYg5a1v6mDyB6TmnATwWySSP6VmJxrzQb9E")
     ("Raw Script-expression-ID-Hash"; "0xe0978ddc9329cbd84d25fd15a161a7d2e7e555da91e2a335ece8c8bc11ade245")
     ("Ledger Blake2b hash"; "G7iMrYNckCFRujDLFgtj3cDMCnfeSQ2cmhnDtkh9REc4")
     ("Raw Sha256 hash"; "0x35ef99f7718e7d1f065bae635780f41c0cd201e9ffb3390ba6ef428c2815fa66")
     ("Raw Sha512 hash"; "0x2c9ca967bf47f6cc76861693379b7397f65e6a1b6e633df28cf02be0b0d18319ae783b4c199fd61115e000a15a5ba8a292a3b1468c2cfe2b3e3a9fa08d419698")
     ("Gas remaining"; "1039991.350 units remaining")]

    If some lines cannot be parsed, warnings are emitted in output and
    the corresponding lines are omitted from the result. *)
val hash_data :
  ?expect_failure:bool ->
  ?hooks:Process.hooks ->
  data:string ->
  typ:string ->
  t ->
  (string * string) list Lwt.t

(** Same as [hash_data], but do not wait for the process to exit. *)
val spawn_hash_data :
  ?hooks:Process.hooks -> data:string -> typ:string -> t -> Process.t

(** Run [tezos-client normalize data .. of type ...]*)
val normalize_data :
  ?mode:normalize_mode ->
  ?legacy:bool ->
  data:string ->
  typ:string ->
  t ->
  string Lwt.t

(** Same as [normalize_data], but do not wait for the process to exit. *)
val spawn_normalize_data :
  ?mode:normalize_mode ->
  ?legacy:bool ->
  data:string ->
  typ:string ->
  t ->
  Process.t

(** Run [tezos-client normalize script ..]*)
val normalize_script :
  ?mode:normalize_mode -> script:string -> t -> string Lwt.t

(** Same as [normalize_script], but do not wait for the process to exit. *)
val spawn_normalize_script :
  ?mode:normalize_mode -> script:string -> t -> Process.t

(** Run [tezos-client typecheck script ..]*)
val typecheck_script :
  script:string ->
  ?details:bool ->
  ?emacs:bool ->
  ?no_print_source:bool ->
  ?gas:int ->
  ?legacy:bool ->
  t ->
  string Lwt.t

(** Same as [typecheck_script], but do not wait for the process to exit. *)
val spawn_typecheck_script :
  script:string ->
  ?details:bool ->
  ?emacs:bool ->
  ?no_print_source:bool ->
  ?gas:int ->
  ?legacy:bool ->
  t ->
  Process.t

(** Run [tezos-client list mode protocols].

    Note: the [list protocols] command (without mode) is an admin command
    (see {!Admin.list_protocols}). *)
val list_protocols : [< `Light | `Mockup | `Proxy] -> t -> string list Lwt.t

(** Same as [list_protocols], but do not wait for the process to exit
    and do not process stdout. *)
val spawn_list_protocols : [< `Light | `Mockup | `Proxy] -> t -> Process.t

(** Run [tezos-client migrate mockup to]. *)
val migrate_mockup : next_protocol:Protocol.t -> t -> unit Lwt.t

(** Same as [migrate_mockup], but do not wait for the process to exit. *)
val spawn_migrate_mockup : next_protocol:Protocol.t -> t -> Process.t

(** Run [tezos-client sign block <hexdata> for <delegate>]. *)
val sign_block : t -> string -> delegate:string -> string Lwt.t

(** Same as [sign_block], but do not wait for the process to exit. *)
val spawn_sign_block : t -> string -> delegate:string -> Process.t

module Tx_rollup : sig
  (** Run [tezos-client originate tx rollup from <src>]. *)
  val originate :
    ?wait:string ->
    ?burn_cap:Tez.t ->
    ?storage_limit:int ->
    ?hooks:Process.hooks ->
    src:string ->
    t ->
    string Runnable.process

  (** Run [tezos-client submit tx rollup batch <batch_content> to <tx_rollup> from <src>]. *)
  val submit_batch :
    ?wait:string ->
    ?burn_cap:Tez.t ->
    ?storage_limit:int ->
    ?hooks:Process.hooks ->
    content:Hex.t ->
    rollup:string ->
    src:string ->
    t ->
    unit Runnable.process

  (** Run [tezos-client submit tx rollup commitment <content> to <tx_rollup> from <src>]. *)
  val submit_commitment :
    ?wait:string ->
    ?burn_cap:Tez.t ->
    ?storage_limit:int ->
    ?hooks:Process.hooks ->
    ?predecessor:string ->
    level:int ->
    roots:string list ->
    inbox_merkle_root:string ->
    rollup:string ->
    src:string ->
    t ->
    unit Runnable.process

  (** Run [tezos-client submit tx rollup finalize commitment to <tx_rollup> from <src>]. *)
  val submit_finalize_commitment :
    ?wait:string ->
    ?burn_cap:Tez.t ->
    ?storage_limit:int ->
    ?hooks:Process.hooks ->
    rollup:string ->
    src:string ->
    t ->
    unit Runnable.process

  (** Run [tezos-client submit tx rollup remove commitment to <tx_rollup> from <src>]. *)
  val submit_remove_commitment :
    ?wait:string ->
    ?burn_cap:Tez.t ->
    ?storage_limit:int ->
    ?hooks:Process.hooks ->
    rollup:string ->
    src:string ->
    t ->
    unit Runnable.process

  (** Run [tezos-client submit tx rollup rejection commitment at level
     <level> message <message> at <position> with <proof> with agreed
     context hash <context_hash> and withdraw list
     <withdraw_list_hash> to <tx_rollup> from <src>]. *)
  val submit_rejection :
    ?wait:string ->
    ?burn_cap:Tez.t ->
    ?storage_limit:int ->
    ?hooks:Process.hooks ->
    level:int ->
    message:string ->
    position:int ->
    path:string ->
    message_result_hash:string ->
    rejected_message_result_path:string ->
    agreed_message_result_path:string ->
    proof:string ->
    context_hash:string ->
    withdraw_list_hash:string ->
    rollup:string ->
    src:string ->
    t ->
    unit Runnable.process

  (** Run [tezos-client submit tx rollup return bond to <tx_rollup> from <src>]. *)
  val submit_return_bond :
    ?wait:string ->
    ?burn_cap:Tez.t ->
    ?storage_limit:int ->
    ?hooks:Process.hooks ->
    rollup:string ->
    src:string ->
    t ->
    unit Runnable.process

  val dispatch_tickets :
    ?wait:string ->
    ?burn_cap:Tez.t ->
    ?storage_limit:int ->
    ?hooks:Process.hooks ->
    tx_rollup:string ->
    src:string ->
    level:int ->
    message_position:int ->
    context_hash:string ->
    message_result_path:string ->
    ticket_dispatch_info_data_list:string list ->
    t ->
    unit Runnable.process

  val transfer_tickets :
    ?wait:string ->
    ?burn_cap:Tez.t ->
    ?hooks:Process.hooks ->
    qty:int64 ->
    src:string ->
    destination:string ->
    entrypoint:string ->
    contents:string ->
    ty:string ->
    ticketer:string ->
    t ->
    unit Runnable.process
end

(** Run [tezos-client show voting period] and return the period name. *)
val show_voting_period : ?endpoint:endpoint -> t -> string Lwt.t

(** Same as [show_voting_period], but do not wait for the process to exit. *)
val spawn_show_voting_period : ?endpoint:endpoint -> t -> Process.t

module Sc_rollup : sig
  (** Run [tezos-client originate sc rollup from <src> of kind <kind> booting with <boot_sector>]. *)
  val originate :
    ?hooks:Process.hooks ->
    ?wait:string ->
    ?burn_cap:Tez.t ->
    src:string ->
    kind:string ->
    boot_sector:string ->
    t ->
    string Lwt.t

  (** Same as [originate], but do not wait for the process to exit. *)
  val spawn_originate :
    ?hooks:Process.hooks ->
    ?wait:string ->
    ?burn_cap:Tez.t ->
    src:string ->
    kind:string ->
    boot_sector:string ->
    t ->
    Process.t

  (** Run [tezos-client send rollup message <msg> from <src> to <dst>]. *)
  val send_message :
    ?hooks:Process.hooks ->
    ?wait:string ->
    ?burn_cap:Tez.t ->
    msg:string ->
    src:string ->
    dst:string ->
    t ->
    unit Lwt.t

  (** Same as [send_message], but do not wait for the process to exit. *)
  val spawn_send_message :
    ?hooks:Process.hooks ->
    ?wait:string ->
    ?burn_cap:Tez.t ->
    msg:string ->
    src:string ->
    dst:string ->
    t ->
    Process.t
end

(** {2 High-Level Functions} *)

(** Create a client with mode [Client] and import all secret keys
    listed in {!Constant.all_secret_keys}. *)
val init :
  ?path:string ->
  ?admin_path:string ->
  ?name:string ->
  ?color:Log.Color.t ->
  ?base_dir:string ->
  ?endpoint:endpoint ->
  ?media_type:media_type ->
  unit ->
  t Lwt.t

(** Set up a client and node(s).

    - Create a client with mode [Client], [Light], or [Proxy].
    - Import all secret [?keys] (by default, {!Constant.all_secret_keys}).

    In addition to the client, returns the first created node
    (if [`Light] is passed, a second node has been created, but it is
    not exposed). *)
val init_with_node :
  ?path:string ->
  ?admin_path:string ->
  ?name:string ->
  ?color:Log.Color.t ->
  ?base_dir:string ->
  ?event_level:Daemon.Level.default_level ->
  ?event_sections_levels:(string * Daemon.Level.level) list ->
  ?nodes_args:Node.argument list ->
  ?keys:Account.key list ->
  [`Client | `Light | `Proxy] ->
  unit ->
  (Node.t * t) Lwt.t

(** Set up a client and node(s) and activate a protocol.

    - Create a client with mode [Client], [Light], or [Proxy]
    - Import all secret keys listed in {!Constant.all_secret_keys}
    - Create [additional_account_count] accounts with
      [default_accounts_balance]
    - Activate the given protocol with [additional_account_count]
      additional bootstrap accounts whose aliases are given by
     [Account.bootstrap].

    In addition to the client, returns the first created node
    (if [`Light] is passed, a second node has been created, but it is
    not exposed). *)
val init_with_protocol :
  ?path:string ->
  ?admin_path:string ->
  ?name:string ->
  ?color:Log.Color.t ->
  ?base_dir:string ->
  ?event_level:Daemon.Level.default_level ->
  ?event_sections_levels:(string * Daemon.Level.level) list ->
  ?nodes_args:Node.argument list ->
  ?additional_bootstrap_account_count:int ->
  ?default_accounts_balance:int ->
  ?parameter_file:string ->
  ?timestamp:timestamp ->
  ?keys:Account.key list ->
  [`Client | `Light | `Proxy] ->
  protocol:Protocol.t ->
  unit ->
  (Node.t * t) Lwt.t

(** Create a client with mode [Mockup] and run [create mockup].

    Contrary to [init], this does not import any secret key, because
   [tezos-client create mockup] already initializes the mockup with bootstrap
   keys.
*)
val init_mockup :
  ?path:string ->
  ?admin_path:string ->
  ?name:string ->
  ?color:Log.Color.t ->
  ?base_dir:string ->
  ?sync_mode:mockup_sync_mode ->
  ?parameter_file:string ->
  ?constants:Protocol.constants ->
  protocol:Protocol.t ->
  unit ->
  t Lwt.t

(** Create a client with mode [Light]. In addition to the client, created
    nodes are returned, as they are created by this call; and
    the light mode needs tight interaction with the nodes. The [nodes_args]
    argument allows to configure the created nodes, but note
    that arguments [Node.Connections] and [Node.Synchronisation_threshold]
    are ignored. *)
val init_light :
  ?path:string ->
  ?admin_path:string ->
  ?name:string ->
  ?color:Log.Color.t ->
  ?base_dir:string ->
  ?min_agreement:float ->
  ?event_level:Daemon.Level.default_level ->
  ?event_sections_levels:(string * Daemon.Level.level) list ->
  ?nodes_args:Node.argument list ->
  unit ->
  (t * Node.t * Node.t) Lwt.t

(** Spawn a low-level client command.

   Prefer using higher-level functions defined in this module, or adding a new
   one, to deferring to [spawn_command].

   It can be used, for example, for low-level one-shot customization of client
   commands.  *)
val spawn_command :
<<<<<<< HEAD
=======
  ?log_command:bool ->
  ?log_status_on_exit:bool ->
  ?log_output:bool ->
>>>>>>> 55b3bab8
  ?env:string String_map.t ->
  ?endpoint:endpoint ->
  ?hooks:Process.hooks ->
  ?admin:bool ->
  t ->
  string list ->
<<<<<<< HEAD
  Process.t
=======
  Process.t

(** Register public key for given account with given client. *)
val spawn_register_key : string -> t -> Process.t

(** Register public key for given account with given client. *)
val register_key : string -> t -> unit Lwt.t

(** Get contract storage for a contract. Returns a Micheline expression
    representing the storage as a string. *)
val contract_storage :
  ?unparsing_mode:[`Optimized | `Optimized_legacy | `Readable] ->
  string ->
  t ->
  string Lwt.t

(** Sign a string of bytes with secret key of the given account. *)
val sign_bytes : signer:string -> data:string -> t -> string Lwt.t

(** Use tezos-client to convert a script between given forms. *)
val convert_script :
  script:string ->
  src_format:[`Michelson | `Json | `Binary] ->
  dst_format:[`Michelson | `Json | `Binary] ->
  t ->
  string Lwt.t
>>>>>>> 55b3bab8
<|MERGE_RESOLUTION|>--- conflicted
+++ resolved
@@ -546,10 +546,7 @@
   ?counter:int ->
   ?arg:string ->
   ?force:bool ->
-<<<<<<< HEAD
-=======
   ?expect_failure:bool ->
->>>>>>> 55b3bab8
   amount:Tez.t ->
   giver:string ->
   receiver:string ->
@@ -1297,21 +1294,15 @@
    It can be used, for example, for low-level one-shot customization of client
    commands.  *)
 val spawn_command :
-<<<<<<< HEAD
-=======
   ?log_command:bool ->
   ?log_status_on_exit:bool ->
   ?log_output:bool ->
->>>>>>> 55b3bab8
   ?env:string String_map.t ->
   ?endpoint:endpoint ->
   ?hooks:Process.hooks ->
   ?admin:bool ->
   t ->
   string list ->
-<<<<<<< HEAD
-  Process.t
-=======
   Process.t
 
 (** Register public key for given account with given client. *)
@@ -1337,5 +1328,4 @@
   src_format:[`Michelson | `Json | `Binary] ->
   dst_format:[`Michelson | `Json | `Binary] ->
   t ->
-  string Lwt.t
->>>>>>> 55b3bab8
+  string Lwt.t