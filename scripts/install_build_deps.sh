#! /bin/sh

set -e

script_dir="$(cd "$(dirname "$0")" && echo "$(pwd -P)/")"
src_dir="$(dirname "$script_dir")"

#shellcheck source=scripts/version.sh
. "$script_dir"/version.sh

# make sure that this variable is declared
ocaml_version=${ocaml_version:?}
opam_repository=${opam_repository:?}

if [ "$1" = "--dev" ]; then
    dev=yes
else
    dev=
fi

create_opam_switch() {
    [ -n "$1" ] || { echo "create_opam_switch expects a non-empty argument"; return 1; }
    opam switch create "$1" --repositories=tezos ocaml-variants.$ocaml_version
}

# $OPAMSWITCH variable makes the following commands fail if the switch referred
# to by it does not exist. Since we're going to create it later, for now let's
# pretend it's not set.
opamswitch="$OPAMSWITCH"
unset OPAMSWITCH

opam repository set-url tezos --dont-select "$opam_repository" || \
    opam repository add tezos --dont-select "$opam_repository" > /dev/null 2>&1

opam update --repositories --development

OPAMSWITCH="$opamswitch"

# If $OPAMSWITCH is set to a non-existent switch, such a switch should be created.
if [ -n "$OPAMSWITCH" ]; then
    if ! opam env --set-switch > /dev/null; then
        echo "Creating local switch $OPAMSWITCH..."
        create_opam_switch "$OPAMSWITCH"
    else
        echo "$OPAMSWITCH already exists. Installing dependencies."
    fi
    eval "$(opam env --switch="$OPAMSWITCH" --set-switch)"
else
    if [ ! -d "$src_dir/_opam" ] ; then
        create_opam_switch "$src_dir"
    fi

    if [ ! -d "$src_dir/_opam" ] ; then
        echo "Failed to create the opam switch"
        exit 1
    fi
fi

eval "$(opam env --shell=sh)"

# Check if the default opam repo was set in this switch
default_switch=
if opam remote -s | grep -q default ; then
  default_switch=yes
fi

# remove the default repo so install tezos dependencies
opam repository remove default > /dev/null 2>&1

if [ "$(ocaml -vnum)" != "$ocaml_version" ]; then
    # If not removed, automatically installed dependencies would be
    # (tried to be) rebuilt in their old version with the new compiler
    # while they will probably be updated (and at least reinstalled)
    # by the next steps of the script
    opam remove -a --yes
    opam install --yes --unlock-base "ocaml-variants.$ocaml_version"
fi

# Must be done before install_build_deps.raw.sh because install_build_deps.raw.sh installs
# opam packages that depend on Rust.
"$script_dir"/install_build_deps.rust.sh
<<<<<<< HEAD
=======

# Opam < 2.1 requires opam-depext as a plugin, later versions include it
# natively:
case $(opam --version) in
    2.0.* )
        opam install --yes opam-depext ;;
esac

>>>>>>> 47235945
"$script_dir"/install_build_deps.raw.sh

# add back the default repo if asked to or it was present in the first
# place.  we add the rank here even if it wasn't there just to be on
# the safe side
if [ -n "$default_switch" ] || [ -n "$dev" ]; then
    opam remote add default --rank=-1 > /dev/null 2>&1 || true
fi

# install dev dependencies if asked
if [ -n "$dev" ]; then
    # Note: ocaml-lsp-server.1.6.0 dependencies are not constrained
    # enough (for [ppx_yojson_conv_lib] in particular), so we add a
    # minimal bound to ensure it won’t be picked by opam.
    opam install --yes merlin odoc utop ocp-indent "ocaml-lsp-server>=1.6.1" --criteria="-changed,-removed"
fi

"$script_dir"/install_sapling_parameters.sh<|MERGE_RESOLUTION|>--- conflicted
+++ resolved
@@ -79,8 +79,6 @@
 # Must be done before install_build_deps.raw.sh because install_build_deps.raw.sh installs
 # opam packages that depend on Rust.
 "$script_dir"/install_build_deps.rust.sh
-<<<<<<< HEAD
-=======
 
 # Opam < 2.1 requires opam-depext as a plugin, later versions include it
 # natively:
@@ -89,7 +87,6 @@
         opam install --yes opam-depext ;;
 esac
 
->>>>>>> 47235945
 "$script_dir"/install_build_deps.raw.sh
 
 # add back the default repo if asked to or it was present in the first
