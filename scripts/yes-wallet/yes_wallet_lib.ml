(*****************************************************************************)
(*                                                                           *)
(* Open Source License                                                       *)
(* Copyright (c) 2018 Dynamic Ledger Solutions, Inc. <contact@tezos.com>     *)
(* Copyright (c) 2020 Metastate AG <hello@metastate.dev>                     *)
(* Copyright (c) 2021 Nomadic Labs, <contact@nomadic-labs.com>               *)
(*                                                                           *)
(* Permission is hereby granted, free of charge, to any person obtaining a   *)
(* copy of this software and associated documentation files (the "Software"),*)
(* to deal in the Software without restriction, including without limitation *)
(* the rights to use, copy, modify, merge, publish, distribute, sublicense,  *)
(* and/or sell copies of the Software, and to permit persons to whom the     *)
(* Software is furnished to do so, subject to the following conditions:      *)
(*                                                                           *)
(* The above copyright notice and this permission notice shall be included   *)
(* in all copies or substantial portions of the Software.                    *)
(*                                                                           *)
(* THE SOFTWARE IS PROVIDED "AS IS", WITHOUT WARRANTY OF ANY KIND, EXPRESS OR*)
(* IMPLIED, INCLUDING BUT NOT LIMITED TO THE WARRANTIES OF MERCHANTABILITY,  *)
(* FITNESS FOR A PARTICULAR PURPOSE AND NONINFRINGEMENT. IN NO EVENT SHALL   *)
(* THE AUTHORS OR COPYRIGHT HOLDERS BE LIABLE FOR ANY CLAIM, DAMAGES OR OTHER*)
(* LIABILITY, WHETHER IN AN ACTION OF CONTRACT, TORT OR OTHERWISE, ARISING   *)
(* FROM, OUT OF OR IN CONNECTION WITH THE SOFTWARE OR THE USE OR OTHER       *)
(* DEALINGS IN THE SOFTWARE.                                                 *)
(*                                                                           *)
(*****************************************************************************)

open Tezos_base.TzPervasives

type protocol = Florence | Granada | Hangzhou | Ithaca | Alpha

let string_of_protocol = function
  | Florence -> "Florence"
  | Granada -> "Granada"
  | Hangzhou -> "Hangzhou"
  | Ithaca -> "Ithaca"
  | Alpha -> "Alpha"

let pp_protocol ppf protocol =
  Format.fprintf ppf "%s" (string_of_protocol protocol)

(*
   dune exec scripts/yes-wallet/yes-wallet.exe

   Given a list of aliases and public key hashes:
   - encodes each public key as a fake secret key that can be used
     with the yes-node.patch
   - creates a 'yes-wallet' directory to be passed to tezos-client -d option
 *)

let pkh_json (alias, pkh, _pk) =
  Ezjsonm.(dict [("name", string alias); ("value", string pkh)])

let pk_json (alias, _pkh, pk) =
  Ezjsonm.(
    dict
      [
        ("name", string alias);
        ( "value",
          dict [("locator", string @@ "unencrypted:" ^ pk); ("key", string pk)]
        );
      ])

(* P-256 pk : 33+1 bytes
   ed25519 pk sk : 32+1 bytes
 *)

let sk_of_pk (pk_s : string) : string =
  let open Tezos_crypto.Signature in
  let pk = Public_key.of_b58check_exn pk_s in
  let pk_b = Data_encoding.Binary.to_bytes_exn Public_key.encoding pk in
  let sk_b = Bytes.sub pk_b 0 33 in
  let sk = Data_encoding.Binary.of_bytes_exn Secret_key.encoding sk_b in
  let sk_s = Secret_key.to_b58check sk in
  sk_s

let sk_json (alias, _pkh, pk) =
  Ezjsonm.(
    dict
      [
        ("name", string alias); ("value", string @@ "unencrypted:" ^ sk_of_pk pk);
      ])

let map_bind_to_json f list = Ezjsonm.list f list

let pkh_list_json list = map_bind_to_json pkh_json list

let pk_list_json list = map_bind_to_json pk_json list

let sk_list_json list = map_bind_to_json sk_json list

let json_to_file json file =
  let chan = open_out file in
  Ezjsonm.to_channel ~minify:false chan json ;
  close_out chan

let json_of_file file =
  let chan = open_in file in
  let json = Ezjsonm.from_channel chan in
  close_in chan ;
  json

let pk_of_json (json : Ezjsonm.value) =
  match json with
  | `O
      [
        ("name", `String alias);
        ("value", `O [("locator", _); ("key", `String pk_s)]);
      ] ->
      (alias, pk_s)
  | `O [("name", `String alias); ("value", `String locator)] -> (
      match String.split_on_char ':' locator with
      | ["unencrypted"; pk_s] -> (alias, pk_s)
      | _ ->
          raise (Failure ("unsupported locator in public key file" ^ locator)))
  | json ->
      raise
        (Failure
           ("unsupported public key file format: "
           ^ Ezjsonm.decode_string_exn json))

let map_bind_of_json f (list : Ezjsonm.t) =
  match list with
  | `O _ -> raise (Failure "not a list")
  | `A val_lst -> List.map f val_lst

let pk_list_of_json = map_bind_of_json pk_of_json

let pk_list_of_file file = pk_list_of_json @@ json_of_file file

let sk_list_of_pk_file file =
  let list = pk_list_of_file file in
  Format.printf "found %d keys@." (List.length list) ;
  map_bind_to_json (fun (alias, pk_s) -> sk_json (alias, alias, pk_s)) list

let alias_pkh_pk_list =
  [
    ( "foundation1",
      "tz3RDC3Jdn4j15J7bBHZd29EUee9gVB1CxD9",
      "p2pk67wVncLFS1DQDm2gVR45sYCzQSXTtqn3bviNYXVCq6WRoqtxHXL" );
    ( "foundation2",
      "tz3bvNMQ95vfAYtG8193ymshqjSvmxiCUuR5",
      "p2pk66n1NmhPDEkcf9sXEKe9kBoTwBoTYxke1hx16aTRVq8MoXuwNqo" );
    ( "foundation3",
      "tz3RB4aoyjov4KEVRbuhvQ1CKJgBJMWhaeB8",
      "p2pk67NECc8vGK4eLbXGEgBZGhk53x1pCMbgnFEgLxZEMGDtzVcFQok" );
    ( "foundation4",
      "tz3bTdwZinP8U1JmSweNzVKhmwafqWmFWRfk",
      "p2pk6796esaR3dNr8jUx8S7xxZdRvpYSrhHMg6NagjwMRJHsERMiUKM" );
    ( "foundation5",
      "tz3NExpXn9aPNZPorRE4SdjJ2RGrfbJgMAaV",
      "p2pk66iTZwLmRPshQgUr2HE3RUzSFwAN5MNaBQ5rfduT1dGKXd25pNN" );
    ( "foundation6",
      "tz3UoffC7FG7zfpmvmjUmUeAaHvzdcUvAj6r",
      "p2pk65ffAqpYT6Et73DXdNqudthwmSNzNyzL3Wdn2EYuiiMwoPu6vFJ" );
    ( "foundation7",
      "tz3WMqdzXqRWXwyvj5Hp2H7QEepaUuS7vd9K",
      "p2pk67Cwb5Ke6oSmqeUbJxURXMe3coVnH9tqPiB2xD84CYhHbBKs4oM" );
    ( "foundation8",
      "tz3VEZ4k6a4Wx42iyev6i2aVAptTRLEAivNN",
      "p2pk67uapBxwkM1JNasGJ6J3rozzYELgrtcqxKZwZLjvsr4XcAr4FqC" );
  ]

(** Assuming that the [keys_list] is sorted in descending order, the
    function extracts the first keys until reaching the limit of
    [total_stake] by a percentage of [share]. *)
let filter_up_to_staking_share share total_stake to_mutez keys_list =
  let total_stake = to_mutez total_stake in
  match share with
  | None -> List.map (fun (pkh, pk, _) -> (pkh, pk)) keys_list
  | Some share ->
      let staking_amount_limit =
        Int64.add (Int64.mul (Int64.div total_stake 100L) share) 100L
      in
      Format.printf
        "@[<v>@[<h>Total staking amount:@;<7 0>%Ld mutez@]@,"
        total_stake ;
      Format.printf
        "@[Staking amount limit (%Ld%%): ~%Ld mutez@]@]@."
        share
        staking_amount_limit ;
      let rec loop ((keys_acc, stb_acc) as acc) = function
        | [] -> acc
        | (pkh, pk, stb) :: l ->
            if Compare.Int64.(stb_acc > staking_amount_limit) then acc
              (* Stop whenever the limit is exceeded. *)
            else
              loop ((pkh, pk) :: keys_acc, Int64.add (to_mutez stb) stb_acc) l
      in
      loop ([], 0L) keys_list |> fst |> List.rev

let get_delegates (proto : protocol) context
    (header : Block_header.shell_header) active_bakers_only staking_share_opt =
  let open Lwt_result_syntax in
  let level = header.Block_header.level in
  let predecessor_timestamp = header.timestamp in
  let timestamp = Time.Protocol.add predecessor_timestamp 10000L in
  let fitness = header.fitness in
  match proto with
  | Florence ->
      let open Tezos_protocol_009_PsFLoren.Protocol in
      let* (ctxt, _) =
        let*! r =
          Alpha_context.prepare
            context
            ~level
            ~predecessor_timestamp
            ~timestamp
            ~fitness
        in
        Lwt.return @@ Environment.wrap_tzresult r
      in
      (* Loop on delegates to extract keys and compute the total stake. *)
      let* (delegates, total_stake) =
        Alpha_context.Delegate.fold
          ctxt
          ~init:(Ok ([], Alpha_context.Tez.zero))
          ~f:(fun pkh acc ->
            let* pk =
              let*! r = Alpha_context.Roll.delegate_pubkey ctxt pkh in
              Lwt.return @@ Environment.wrap_tzresult r
            in
            let*? (key_list_acc, staking_balance_acc) = acc in
            let* staking_balance =
              let*! r = Alpha_context.Delegate.staking_balance ctxt pkh in
              Lwt.return @@ Environment.wrap_tzresult r
            in
            let*? updated_staking_balance_acc =
              Alpha_context.Tez.(staking_balance_acc +? staking_balance)
              |> Environment.wrap_tzresult
            in
            (* Filter deactivated bakers if required *)
            if active_bakers_only then
              let* b =
                let*! r = Alpha_context.Delegate.deactivated ctxt pkh in
                Lwt.return @@ Environment.wrap_tzresult r
              in
              match b with
              (* Ignore the baker. *)
              | true -> return (key_list_acc, staking_balance_acc)
              (* Consider the baker. *)
              | false ->
                  return
                    ( (pkh, pk, staking_balance) :: key_list_acc,
                      updated_staking_balance_acc )
            else
              return
                ( (pkh, pk, staking_balance) :: key_list_acc,
                  updated_staking_balance_acc ))
      in
      return
      @@ filter_up_to_staking_share
           staking_share_opt
           total_stake
           Alpha_context.Tez.to_mutez
      @@ (* By swapping x and y we do a descending sort *)
      List.sort
        (fun (_, _, x) (_, _, y) -> Alpha_context.Tez.compare y x)
        delegates
  | Granada ->
      let open Tezos_protocol_010_PtGRANAD.Protocol in
      let* (ctxt, _, _) =
        let*! r =
          Alpha_context.prepare
            context
            ~level
            ~predecessor_timestamp
            ~timestamp
            ~fitness
        in
        Lwt.return @@ Environment.wrap_tzresult r
      in
      (* Loop on delegates to extract keys and compute the total stake. *)
      let* (delegates, total_stake) =
        Alpha_context.Delegate.fold
          ctxt
          ~init:(Ok ([], Alpha_context.Tez.zero))
          ~f:(fun pkh acc ->
            let* pk =
              let*! r = Alpha_context.Roll.delegate_pubkey ctxt pkh in
              Lwt.return @@ Environment.wrap_tzresult r
            in
            let*? (key_list_acc, staking_balance_acc) = acc in
            let* staking_balance =
              let*! r = Alpha_context.Delegate.staking_balance ctxt pkh in
              Lwt.return @@ Environment.wrap_tzresult r
            in
            let*? updated_staking_balance_acc =
              Alpha_context.Tez.(staking_balance_acc +? staking_balance)
              |> Environment.wrap_tzresult
            in
            (* Filter deactivated bakers if required *)
            if active_bakers_only then
              let* b =
                let*! r = Alpha_context.Delegate.deactivated ctxt pkh in
                Lwt.return @@ Environment.wrap_tzresult r
              in
              match b with
              (* Ignore the baker. *)
              | true -> return (key_list_acc, staking_balance_acc)
              (* Consider the baker. *)
              | false ->
                  return
                    ( (pkh, pk, staking_balance) :: key_list_acc,
                      updated_staking_balance_acc )
            else
              return
                ( (pkh, pk, staking_balance) :: key_list_acc,
                  updated_staking_balance_acc ))
      in
      return
      @@ filter_up_to_staking_share
           staking_share_opt
           total_stake
           Alpha_context.Tez.to_mutez
      @@ (* By swapping x and y we do a descending sort *)
      List.sort
        (fun (_, _, x) (_, _, y) -> Alpha_context.Tez.compare y x)
        delegates
  | Hangzhou ->
      let open Tezos_protocol_011_PtHangz2.Protocol in
      let* (ctxt, _, _) =
        let*! r =
          Alpha_context.prepare
            context
            ~level
            ~predecessor_timestamp
            ~timestamp
            ~fitness
        in
        Lwt.return @@ Environment.wrap_tzresult r
      in
      (* Loop on delegates to extract keys and compute the total stake. *)
      let* (delegates, total_stake) =
        Alpha_context.Delegate.fold
          ctxt
          ~init:(Ok ([], Alpha_context.Tez.zero))
          ~f:(fun pkh acc ->
            let* pk =
              let*! r = Alpha_context.Roll.delegate_pubkey ctxt pkh in
              Lwt.return @@ Environment.wrap_tzresult r
            in
            let*? (key_list_acc, staking_balance_acc) = acc in
            let* staking_balance =
              let*! r = Alpha_context.Delegate.staking_balance ctxt pkh in
              Lwt.return @@ Environment.wrap_tzresult r
            in
            let*? updated_staking_balance_acc =
              Alpha_context.Tez.(staking_balance_acc +? staking_balance)
              |> Environment.wrap_tzresult
            in
            (* Filter deactivated bakers if required *)
            if active_bakers_only then
              let* b =
                let*! r = Alpha_context.Delegate.deactivated ctxt pkh in
                Lwt.return @@ Environment.wrap_tzresult r
              in
              match b with
              (* Ignore the baker. *)
              | true -> return (key_list_acc, staking_balance_acc)
              (* Consider the baker. *)
              | false ->
                  return
                    ( (pkh, pk, staking_balance) :: key_list_acc,
                      updated_staking_balance_acc )
            else
              return
                ( (pkh, pk, staking_balance) :: key_list_acc,
                  updated_staking_balance_acc ))
      in
      return
      @@ filter_up_to_staking_share
           staking_share_opt
           total_stake
           Alpha_context.Tez.to_mutez
      @@ (* By swapping x and y we do a descending sort *)
      List.sort
        (fun (_, _, x) (_, _, y) -> Alpha_context.Tez.compare y x)
        delegates
  | Ithaca ->
      let open Tezos_protocol_012_Psithaca.Protocol in
<<<<<<< HEAD
      Alpha_context.prepare context ~level ~predecessor_timestamp ~timestamp
      >|= Environment.wrap_tzresult
      >>=? fun (ctxt, _, _) ->
      Alpha_context.Delegate.fold
        ctxt
        ~order:`Sorted
        ~init:(ok [])
        ~f:(fun pkh acc ->
          Alpha_context.Delegate.pubkey ctxt pkh >|= Environment.wrap_tzresult
          >>=? fun pk ->
          acc >>?= fun acc ->
          Alpha_context.Delegate.staking_balance ctxt pkh
          >|= Environment.wrap_tzresult
          >>=? fun staking_balance ->
          (* Filter deactivated bakers if required *)
          if active_bakers_only then
            Alpha_context.Delegate.deactivated ctxt pkh
            >|= Environment.wrap_tzresult
            >>=? function
            | true -> return acc
            | false -> return ((pkh, pk, staking_balance) :: acc)
          else return ((pkh, pk, staking_balance) :: acc))
      >>=? fun delegates ->
=======
      let* (ctxt, _, _) =
        let*! r =
          Alpha_context.prepare context ~level ~predecessor_timestamp ~timestamp
        in
        Lwt.return @@ Environment.wrap_tzresult r
      in
      (* Loop on delegates to extract keys and compute the total stake. *)
      let* (delegates, total_stake) =
        Alpha_context.Delegate.fold
          ctxt
          ~order:`Sorted
          ~init:(Ok ([], Alpha_context.Tez.zero))
          ~f:(fun pkh acc ->
            let* pk =
              let*! r = Alpha_context.Delegate.pubkey ctxt pkh in
              Lwt.return @@ Environment.wrap_tzresult r
            in
            let*? (key_list_acc, staking_balance_acc) = acc in
            let* staking_balance =
              let*! r = Alpha_context.Delegate.staking_balance ctxt pkh in
              Lwt.return @@ Environment.wrap_tzresult r
            in
            let*? updated_staking_balance_acc =
              Alpha_context.Tez.(staking_balance_acc +? staking_balance)
              |> Environment.wrap_tzresult
            in
            (* Filter deactivated bakers if required *)
            if active_bakers_only then
              let* b =
                let*! r = Alpha_context.Delegate.deactivated ctxt pkh in
                Lwt.return @@ Environment.wrap_tzresult r
              in
              match b with
              (* Ignore the baker. *)
              | true -> return (key_list_acc, staking_balance_acc)
              (* Consider the baker. *)
              | false ->
                  return
                    ( (pkh, pk, staking_balance) :: key_list_acc,
                      updated_staking_balance_acc )
            else
              return
                ( (pkh, pk, staking_balance) :: key_list_acc,
                  updated_staking_balance_acc ))
      in
>>>>>>> 55b3bab8
      return
      @@ filter_up_to_staking_share
           staking_share_opt
           total_stake
           Alpha_context.Tez.to_mutez
      @@ (* By swapping x and y we do a descending sort *)
      List.sort
        (fun (_, _, x) (_, _, y) -> Alpha_context.Tez.compare y x)
        delegates
  | Alpha ->
      let open Tezos_protocol_alpha.Protocol in
      let* (ctxt, _, _) =
        let*! r =
          Alpha_context.prepare context ~level ~predecessor_timestamp ~timestamp
        in
        Lwt.return @@ Environment.wrap_tzresult r
      in
      (* Loop on delegates to extract keys and compute the total stake. *)
      let* (delegates, total_stake) =
        Alpha_context.Delegate.fold
          ctxt
          ~order:`Sorted
          ~init:(Ok ([], Alpha_context.Tez.zero))
          ~f:(fun pkh acc ->
            let* pk =
              let*! r = Alpha_context.Delegate.pubkey ctxt pkh in
              Lwt.return @@ Environment.wrap_tzresult r
            in
            let*? (key_list_acc, staking_balance_acc) = acc in
            let* staking_balance =
              let*! r = Alpha_context.Delegate.staking_balance ctxt pkh in
              Lwt.return @@ Environment.wrap_tzresult r
            in
            let*? updated_staking_balance_acc =
              Alpha_context.Tez.(staking_balance_acc +? staking_balance)
              |> Environment.wrap_tzresult
            in
            (* Filter deactivated bakers if required *)
            if active_bakers_only then
              let* b =
                let*! r = Alpha_context.Delegate.deactivated ctxt pkh in
                Lwt.return @@ Environment.wrap_tzresult r
              in
              match b with
              (* Ignore the baker. *)
              | true -> return (key_list_acc, staking_balance_acc)
              (* Consider the baker. *)
              | false ->
                  return
                    ( (pkh, pk, staking_balance) :: key_list_acc,
                      updated_staking_balance_acc )
            else
              return
                ( (pkh, pk, staking_balance) :: key_list_acc,
                  updated_staking_balance_acc ))
      in
      return
      @@ filter_up_to_staking_share
           staking_share_opt
           total_stake
           Alpha_context.Tez.to_mutez
      @@ (* By swapping x and y we do a descending sort *)
      List.sort
        (fun (_, _, x) (_, _, y) -> Alpha_context.Tez.compare y x)
        delegates

let protocol_of_hash protocol_hash =
  if Protocol_hash.equal protocol_hash Tezos_protocol_009_PsFLoren.Protocol.hash
  then Some Florence
  else if
    Protocol_hash.equal protocol_hash Tezos_protocol_010_PtGRANAD.Protocol.hash
  then Some Granada
  else if
    Protocol_hash.equal protocol_hash Tezos_protocol_011_PtHangz2.Protocol.hash
  then Some Hangzhou
  else if
    Protocol_hash.equal protocol_hash Tezos_protocol_012_Psithaca.Protocol.hash
  then Some Ithaca
  else if Protocol_hash.equal protocol_hash Tezos_protocol_alpha.Protocol.hash
  then Some Alpha
  else None

(** [load_mainnet_bakers_public_keys base_dir active_backers_only] checkouts
    the head context at the given [base_dir] and computes a list of triples
    [(alias, pkh, pk)] corresponding to all delegates in that context. The
    [alias] is either procedurally generated for non-foundation bakers, or of
    the form ["foundationN"] for foundation bakers (see [alias_pkh_pk_list]).

    if [active_bakers_only] then the deactivated delegates are filtered out of
    the list.
*)
let load_mainnet_bakers_public_keys base_dir active_bakers_only
    staking_share_opt =
  let open Lwt_result_syntax in
  let open Tezos_store in
  let mainnet_genesis =
    {
      Genesis.time = Time.Protocol.of_notation_exn "2018-06-30T16:07:32Z";
      block =
        Block_hash.of_b58check_exn
          "BLockGenesisGenesisGenesisGenesisGenesisf79b5d1CoW2";
      protocol =
        Protocol_hash.of_b58check_exn
          "Ps9mPmXaRzmzk35gbAYNCAw6UXdE2qoABTHbN2oEEc1qM7CwT9P";
    }
  in
  let* store =
    Tezos_store.Store.init
      ~store_dir:(Filename.concat base_dir "store")
      ~context_dir:(Filename.concat base_dir "context")
      ~allow_testchains:true
      ~readonly:true
      mainnet_genesis
  in
  let main_chain_store = Store.main_chain_store store in
  let*! block = Tezos_store.Store.Chain.current_head main_chain_store in
  Format.printf
    "@[<h>Head block:@;<17 0>%a@]@."
    Block_hash.pp
    (Tezos_store.Store.Block.hash block) ;
  let header = Store.Block.header block in
  let*! context =
    let*! r = Store.Block.context_exn main_chain_store block in
    Lwt.return @@ Tezos_shell_context.Shell_context.wrap_disk_context r
  in
  let*! protocol_hash = Store.Block.protocol_hash_exn main_chain_store block in
  let header = header.shell in
  let* delegates =
    match protocol_of_hash protocol_hash with
    | None -> Error_monad.failwith "unknown protocol hash"
    | Some protocol ->
        Format.printf
          "@[<h>Detected protocol:@;<10 0>%a@]@."
          pp_protocol
          protocol ;
        get_delegates
          protocol
          context
          header
          active_bakers_only
          staking_share_opt
  in
  let*! () = Tezos_store.Store.close_store store in
  return
  @@ List.mapi
       (fun i (pkh, pk) ->
         let pkh = Signature.Public_key_hash.to_b58check pkh in
         let pk = Signature.Public_key.to_b58check pk in
         let alias =
           List.find_map
             (fun (alias, pkh', _) ->
               if String.equal pkh' pkh then Some alias else None)
             alias_pkh_pk_list
         in
         let alias =
           Option.value_f alias ~default:(fun () ->
               Format.asprintf "baker_%d" i)
         in
         (alias, pkh, pk))
       delegates

let load_mainnet_bakers_public_keys base_dir active_bakers_only
    staking_share_opt =
  match
    Lwt_main.run
      (load_mainnet_bakers_public_keys
         base_dir
         active_bakers_only
         staking_share_opt)
  with
  | Ok alias_pkh_pk_list -> alias_pkh_pk_list
  | Error trace ->
      Format.eprintf "error:@.%a@." Error_monad.pp_print_trace trace ;
      exit 1<|MERGE_RESOLUTION|>--- conflicted
+++ resolved
@@ -379,31 +379,6 @@
         delegates
   | Ithaca ->
       let open Tezos_protocol_012_Psithaca.Protocol in
-<<<<<<< HEAD
-      Alpha_context.prepare context ~level ~predecessor_timestamp ~timestamp
-      >|= Environment.wrap_tzresult
-      >>=? fun (ctxt, _, _) ->
-      Alpha_context.Delegate.fold
-        ctxt
-        ~order:`Sorted
-        ~init:(ok [])
-        ~f:(fun pkh acc ->
-          Alpha_context.Delegate.pubkey ctxt pkh >|= Environment.wrap_tzresult
-          >>=? fun pk ->
-          acc >>?= fun acc ->
-          Alpha_context.Delegate.staking_balance ctxt pkh
-          >|= Environment.wrap_tzresult
-          >>=? fun staking_balance ->
-          (* Filter deactivated bakers if required *)
-          if active_bakers_only then
-            Alpha_context.Delegate.deactivated ctxt pkh
-            >|= Environment.wrap_tzresult
-            >>=? function
-            | true -> return acc
-            | false -> return ((pkh, pk, staking_balance) :: acc)
-          else return ((pkh, pk, staking_balance) :: acc))
-      >>=? fun delegates ->
-=======
       let* (ctxt, _, _) =
         let*! r =
           Alpha_context.prepare context ~level ~predecessor_timestamp ~timestamp
@@ -449,7 +424,6 @@
                 ( (pkh, pk, staking_balance) :: key_list_acc,
                   updated_staking_balance_acc ))
       in
->>>>>>> 55b3bab8
       return
       @@ filter_up_to_staking_share
            staking_share_opt
